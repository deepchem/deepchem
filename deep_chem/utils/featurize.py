"""
Process an input dataset into a format suitable for machine learning.
"""
import os
import cPickle as pickle
import gzip
import functools
import pandas as pd
import openpyxl as px
import numpy as np
import csv
from rdkit import Chem
from vs_utils.utils import SmilesGenerator, ScaffoldGenerator
from vs_utils.features.fingerprints import CircularFingerprint
from vs_utils.features.basic import SimpleDescriptors

def generate_directories(name, out, feature_fields):
  """Generate directory structure for featurized dataset."""
  dataset_dir = os.path.join(out, name)
  if not os.path.exists(dataset_dir):
    os.makedirs(dataset_dir)
  fingerprint_dir = os.path.join(dataset_dir, "fingerprints")
  if not os.path.exists(fingerprint_dir):
    os.makedirs(fingerprint_dir)
  descriptor_dir = os.path.join(dataset_dir, "descriptors")
  if not os.path.exists(descriptor_dir):
    os.makedirs(descriptor_dir)
  smiles_dir = os.path.join(dataset_dir, "smiles")
  if not os.path.exists(smiles_dir):
    os.makedirs(smiles_dir)
  target_dir = os.path.join(dataset_dir, "targets")
  if not os.path.exists(target_dir):
    os.makedirs(target_dir)
  if feature_fields is not None:
    feature_field_dir = os.path.join(dataset_dir, "features")
    if not os.path.exists(feature_field_dir):
      os.makedirs(feature_field_dir)

  # Return names of files to be generated
  # TODO(rbharath): Explicitly passing around out_*_pkl is an encapsulation
  # failure. Remove this.
  out_y_pkl = os.path.join(target_dir, "%s.pkl.gz" % name)
  out_x_pkl = (os.path.join(feature_field_dir, "%s-features.pkl.gz" %name)
               if feature_fields is not None else None)
  return out_x_pkl, out_y_pkl

def parse_float_input(val):
  """Safely parses a float input."""
  # TODO(rbharath): Correctly parse float ranges.
  try:
    if val is None:
      return val
    else:
      fval = float(val)
      return fval
  except ValueError:
    if ">" in val or "<" in val or "-" in val:
      return np.nan

def generate_vs_utils_features(dataframe, name, out, smiles_field, id_field, featuretype):
  """Generates circular fingerprints for dataset."""
  dataset_dir = os.path.join(out, name)
  feature_dir = os.path.join(dataset_dir, featuretype)
  features = os.path.join(feature_dir, "%s-%s.pkl.gz" % (name, featuretype))

  feature_df = pd.DataFrame([])
  feature_df["smiles"] = dataframe[[smiles_field]]
  feature_df["scaffolds"] = dataframe[[smiles_field]].apply(
      functools.partial(generate_scaffold, smiles_field=smiles_field),
      axis=1)
  feature_df["mol_id"] = dataframe[[id_field]]

  mols = []
  for row in dataframe.iterrows():
    # pandas rows are tuples (row_num, row_data)
    smiles = row[1][smiles_field]
    mols.append(Chem.MolFromSmiles(smiles))
  if featuretype == "fingerprints":
    featurizer = CircularFingerprint(size=1024)
  elif featuretype == "descriptors":
    featurizer = SimpleDescriptors()
  else:
    raise ValueError("Unsupported featuretype requested.")
  feature_df["features"] = pd.DataFrame(
      [{"features": feature} for feature in featurizer.featurize(mols)])

  with gzip.open(features, "wb") as gzip_file:
    pickle.dump(feature_df, gzip_file, pickle.HIGHEST_PROTOCOL)

def get_rows(input_file, input_type, delimiter):
  """Returns an iterator over all rows in input_file"""
  # TODO(rbharath): This function loads into memory, which can be painful. The
  # right option here might be to create a class which internally handles data
  # loading.
  if input_type == "xlsx":
    workbook = px.load_workbook(input_file, use_iterators=True)
    sheet_names = workbook.get_sheet_names()
    # Take first sheet as the active sheet
    sheet = workbook.get_sheet_by_name(name=sheet_names[0])
    return sheet.iter_rows()
  elif input_type == "csv":
    with open(input_file, "rb") as inp_file_obj:
      reader = csv.reader(inp_file_obj, delimiter=delimiter)
      return [row for row in reader]
  elif input_type == "pandas":
    with gzip.open(input_file) as inp_file_obj:
      dataframe = pickle.load(inp_file_obj)
    return dataframe.iterrows()
  elif input_type == "sdf":
    if ".gz" in input_file:
      with gzip.open(input_file) as inp_file_obj:
        supp = Chem.ForwardSDMolSupplier(inp_file_obj)
        mols = [mol for mol in supp if mol is not None]
      return mols
    else:
      with open(input_file) as inp_file_obj:
        supp = Chem.ForwardSDMolSupplier(inp_file_obj)
        mols = [mol for mol in supp if mol is not None]
      return mols

def get_colnames(row, input_type):
  """Get names of all columns."""
  if input_type == "xlsx":
    return [cell.internal_value for cell in row]
  elif input_type == "csv":
    return row

def get_row_data(row, input_type, fields, smiles_field, colnames=None):
  """Extract information from row data."""
  row_data = {}
  if input_type == "xlsx":
    for ind, colname in enumerate(colnames):
      if colname in fields:
        row_data[colname] = row[ind].internal_value
  elif input_type == "csv":
    for ind, colname in enumerate(colnames):
      if colname in fields:
        row_data[colname] = row[ind]
  elif input_type == "pandas":
    # pandas rows are tuples (row_num, row_data)
    row = row[1]
    for field in fields:
      row_data[field] = row[field]
  elif input_type == "sdf":
    mol = row
<<<<<<< HEAD
    row_data[smiles_endpoint] = Chem.MolToSmiles(mol)
    for field in fields:
=======
    for field in fields:
      row_data[smiles_field] = Chem.MolToSmiles(mol)
>>>>>>> 63ada38a
      if not mol.HasProp(field):
        row_data[field] = None
      else:
        row_data[field] = mol.GetProp(field)
  return row_data

def process_field(data, field_type):
  """Parse data in a field."""
  if field_type == "string":
    return data
  elif field_type == "float":
    return parse_float_input(data)
  elif field_type == "list-string":
    if isinstance(data, list):
      return data
    else:
      return data.split(",")
  elif field_type == "list-float":
    return np.array(data.split(","))
  elif field_type == "ndarray":
    return data

def generate_targets(dataframe, prediction_field, split_field,
                     smiles_field, id_field, out_pkl):
  """Process input data file, generate labels, i.e. y"""
  #TODO(enf, rbharath): Modify package unique identifier to take user-specified
    #unique identifier instead of assuming smiles string
  labels_df = pd.DataFrame([])
  labels_df["mol_id"] = dataframe[[id_field]]
  labels_df["smiles"] = dataframe[[smiles_field]]
  labels_df["prediction"] = dataframe[[prediction_field]]
  if split_field is not None:
    labels_df["split"] = dataframe[[split_field]]

  # Write pkl.gz file
  with gzip.open(out_pkl, "wb") as pickle_file:
    pickle.dump(labels_df, pickle_file, pickle.HIGHEST_PROTOCOL)

def generate_scaffold(smiles_elt, include_chirality=False, smiles_field="smiles"):
  """Compute the Bemis-Murcko scaffold for a SMILES string."""
  smiles_string = smiles_elt[smiles_field]
  mol = Chem.MolFromSmiles(smiles_string)
  engine = ScaffoldGenerator(include_chirality=include_chirality)
  scaffold = engine.get_scaffold(mol)
  return scaffold

def generate_features(dataframe, feature_fields, smiles_field, id_field, out_pkl):
  """Puts user defined features into a standard directory structure."""
  if feature_fields is None:
    print("No feature field specified by user.")
    return

  features_df = pd.DataFrame([])
  features_df["smiles"] = dataframe[[smiles_field]]
  features_df["scaffolds"] = dataframe[[smiles_field]].apply(
      functools.partial(generate_scaffold, smiles_field=smiles_field),
      axis=1)
  features_df["mol_id"] = dataframe[[id_field]]

  features_data = []
  for row in dataframe.iterrows():
    # pandas rows are tuples (row_num, row_data)
    row, feature_list = row[1], []
    for feature in feature_fields:
      feature_list.append(row[feature])
    features_data.append({"row": np.array(feature_list)})
  features_df["features"] = pd.DataFrame(features_data)

  with gzip.open(out_pkl, "wb") as pickle_file:
    pickle.dump(features_df, pickle_file, pickle.HIGHEST_PROTOCOL)

<<<<<<< HEAD
# TODO(rbharath): This is a hack that generates smiles strings as features.
def generate_smiles(df, name, out, smiles_endpoint, id_endpoint):
  dataset_dir = os.path.join(out, name)
  feature_dir = os.path.join(dataset_dir, "smiles")
  features = os.path.join(feature_dir,
      "%s-%s.pkl.gz" % (name, "smiles"))

  features_df = pd.DataFrame([]) 
  features_df["smiles"] = df[[smiles_endpoint]]
  features_df["scaffolds"] = df[[smiles_endpoint]].apply(
    functools.partial(generate_scaffold, smiles_endpoint=smiles_endpoint),
    axis=1)
  features_df["mol_id"] = df[[id_endpoint]]
  features_df["features"] = df[[smiles_endpoint]]

  with gzip.open(features, "wb") as f:
    pickle.dump(features_df, f, pickle.HIGHEST_PROTOCOL)


def extract_data(input_file, input_type, fields, field_types, 
      prediction_endpoint, smiles_endpoint, threshold, delimiter):
=======
def extract_data(input_file, input_type, fields, field_types,
                 prediction_field, smiles_field, threshold, delimiter):
>>>>>>> 63ada38a
  """Extracts data from input as Pandas data frame"""
  rows, mols, smiles = [], [], SmilesGenerator()
  colnames = []
  for row_index, raw_row in enumerate(get_rows(input_file, input_type, delimiter)):
    print row_index
    # Skip empty rows
    if raw_row is None:
      continue
    # TODO(rbharath): The script expects that all columns in xlsx/csv files
    # have column names attached. Check that this holds true somewhere
    # Get column names if xlsx/csv and continue
    if (input_type == "xlsx" or input_type == "csv") and row_index == 0:
      colnames = get_colnames(raw_row, input_type)
      continue
    row, row_data = {}, get_row_data(raw_row, input_type, fields, smiles_field, colnames)
    for (field, field_type) in zip(fields, field_types):
      if field == prediction_field and threshold is not None:
        raw_val = process_field(row_data[field], field_type)
        row[field] = 1 if raw_val > threshold else 0
      else:
        row[field] = process_field(row_data[field], field_type)
<<<<<<< HEAD
    mol = Chem.MolFromSmiles(row_data[smiles_endpoint])
=======
    mol = Chem.MolFromSmiles(row_data[smiles_field])
>>>>>>> 63ada38a
    row["smiles"] = smiles.get_smiles(mol)
    mols.append(mol)
    rows.append(row)
  dataframe = pd.DataFrame(rows)
  return(dataframe, mols)<|MERGE_RESOLUTION|>--- conflicted
+++ resolved
@@ -143,13 +143,8 @@
       row_data[field] = row[field]
   elif input_type == "sdf":
     mol = row
-<<<<<<< HEAD
-    row_data[smiles_endpoint] = Chem.MolToSmiles(mol)
+    row_data[smiles_field] = Chem.MolToSmiles(mol)
     for field in fields:
-=======
-    for field in fields:
-      row_data[smiles_field] = Chem.MolToSmiles(mol)
->>>>>>> 63ada38a
       if not mol.HasProp(field):
         row_data[field] = None
       else:
@@ -221,7 +216,6 @@
   with gzip.open(out_pkl, "wb") as pickle_file:
     pickle.dump(features_df, pickle_file, pickle.HIGHEST_PROTOCOL)
 
-<<<<<<< HEAD
 # TODO(rbharath): This is a hack that generates smiles strings as features.
 def generate_smiles(df, name, out, smiles_endpoint, id_endpoint):
   dataset_dir = os.path.join(out, name)
@@ -240,13 +234,8 @@
   with gzip.open(features, "wb") as f:
     pickle.dump(features_df, f, pickle.HIGHEST_PROTOCOL)
 
-
-def extract_data(input_file, input_type, fields, field_types, 
-      prediction_endpoint, smiles_endpoint, threshold, delimiter):
-=======
 def extract_data(input_file, input_type, fields, field_types,
                  prediction_field, smiles_field, threshold, delimiter):
->>>>>>> 63ada38a
   """Extracts data from input as Pandas data frame"""
   rows, mols, smiles = [], [], SmilesGenerator()
   colnames = []
@@ -268,11 +257,7 @@
         row[field] = 1 if raw_val > threshold else 0
       else:
         row[field] = process_field(row_data[field], field_type)
-<<<<<<< HEAD
-    mol = Chem.MolFromSmiles(row_data[smiles_endpoint])
-=======
     mol = Chem.MolFromSmiles(row_data[smiles_field])
->>>>>>> 63ada38a
     row["smiles"] = smiles.get_smiles(mol)
     mols.append(mol)
     rows.append(row)
