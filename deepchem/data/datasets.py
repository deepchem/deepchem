--- conflicted
+++ resolved
@@ -689,8 +689,6 @@
           shard_batch_size = n_samples
         else:
           shard_batch_size = batch_size
-<<<<<<< HEAD
-=======
 
         batch_idx = 0
         num_batches = np.math.ceil(n_samples / shard_batch_size)
@@ -705,7 +703,6 @@
             y_batch = y[perm_indices]
           else:
             y_batch = None
->>>>>>> b618be99
 
         # TODO(rbharath): This happens in tests sometimes, but don't understand why?
         # Handle edge case.
