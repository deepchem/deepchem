import pytest
try:
    import torch
    from deepchem.utils.differentiation_utils import EditableModule
    has_torch = True
except ModuleNotFoundError:
    has_torch = False


@pytest.mark.torch
def test_getparams():

    class A(EditableModule):

        def __init__(self, a):
            self.b = a * a

        def mult(self, x):
            return self.b * x

        def getparamnames(self, methodname, prefix=""):
            if methodname == "mult":
                return [prefix + "b"]
            else:
                raise KeyError()

    a = torch.tensor(2.0)
    x = torch.tensor(0.4)
    alpha = A(a)
    assert alpha.mult(x) == torch.tensor(1.6)
    assert alpha.getparams("mult") == [torch.tensor(4.)]


@pytest.mark.torch
def test_setparams():

    class A(EditableModule):

        def __init__(self, a):
            self.b = a * a

        def mult(self, x):
            return self.b * x

        def getparamnames(self, methodname, prefix=""):
            if methodname == "mult":
                return [prefix + "b"]
            else:
                raise KeyError()

    a = torch.tensor(2.0)
    x = torch.tensor(4.0)
    alpha = A(a)
    assert alpha.mult(x) == torch.tensor(16)
    alpha.setparams("mult", torch.tensor(5.0))
    assert alpha.mult(x) == torch.tensor(20.0)


@pytest.mark.torch
def test_cached_getparamnames():

    class A(EditableModule):

        def __init__(self, a):
            self.b = a * a

        def mult(self, x):
            return self.b * x

        def getparamnames(self, methodname, prefix=""):
            if methodname == "mult":
                return [prefix + "b"]
            else:
                raise KeyError()

    a = torch.tensor(2.0)
    alpha = A(a)
    assert alpha.cached_getparamnames("mult") == ["b"]


@pytest.mark.torch
def test_getuniqueparams():

    class A(EditableModule):

        def __init__(self, a):
            self.b = a * a

        def mult(self, x):
            return self.b**2 * x

        def getparamnames(self, methodname, prefix=""):
            if methodname == "mult":
                return [prefix + "b"]
            else:
                raise KeyError()

    a = torch.tensor(2.0)
    x = torch.tensor(0.4)
    alpha = A(a)
    assert alpha.mult(x) == torch.tensor(6.4)
    assert alpha.getuniqueparams("mult") == [torch.tensor(4.)]  # Not 16.0


@pytest.mark.torch
def test_setuniqueparams():

    class A(EditableModule):

        def __init__(self, a):
            self.b = a * a

        def mult(self, x):
            return self.b**2 * x

        def getparamnames(self, methodname, prefix=""):
            if methodname == "mult":
                return [prefix + "b"]
            else:
                raise KeyError()

    a = torch.tensor(2.0)
    x = torch.tensor(0.4)
    alpha = A(a)
    assert alpha.mult(x) == torch.tensor(6.4)
    assert alpha.getuniqueparams("mult") == [torch.tensor(4.)]
    alpha.setuniqueparams("mult", torch.tensor(5.0))
    assert alpha.mult(x) == torch.tensor(10.0)


@pytest.mark.torch
def test_get_unique_params_idxs():

    class A(EditableModule):

        def __init__(self, a):
            self.b = a * a
            self.c = a * a * a

        def mult(self, x):
            return self.b * self.c * x

        def getparamnames(self, methodname, prefix=""):
            if methodname == "mult":
                return [prefix + "b", prefix + "c"]
            else:
                raise KeyError()

    a = torch.tensor(2.0)
    x = torch.tensor(4.0)
    alpha = A(a)
    assert alpha.mult(x) == torch.tensor(128.0)
    assert alpha.getparams("mult") == [torch.tensor(4.), torch.tensor(8.)]
    assert alpha._get_unique_params_idxs("mult") == [0, 1]


@pytest.mark.torch
def test_assertparams():
    """Test that assertparams works correctly.
    also checks the private methods as they are used in it.
    - __assert_method_preserve
    - __assert_get_correct_params
    - __list_operating_params

    """

    class A(EditableModule):

        def __init__(self, a):
            self.b = a * a
            self.c = a * a * a

        def mult(self, x):
            return self.b * self.c * x

        def getparamnames(self, methodname, prefix=""):
            if methodname == "mult":
                return [prefix + "b", prefix + "c"]
            else:
                raise KeyError()

    a = torch.tensor(2.0)
    x = torch.tensor(4.0)
    alpha = A(a)
    assert alpha.mult(x) == torch.tensor(128.0)
    assert alpha.getparams("mult") == [torch.tensor(4.), torch.tensor(8.)]
    alpha.assertparams(alpha.mult, x)


@pytest.mark.torch
def test_getparamnames():

    class A(EditableModule):

        def __init__(self, a):
            self.b = a * a

        def mult(self, x):
            return self.b * x

        def getparamnames(self, methodname, prefix=""):
            if methodname == "mult":
                return [prefix + "b"]
            else:
                raise KeyError()

    a = torch.tensor(2.0).requires_grad_()
    x = torch.tensor(0.4).requires_grad_()
    alpha = A(a)
    assert alpha.mult(x) == torch.tensor(1.6000)
    assert alpha.getparamnames("mult") == ['b']


@pytest.mark.torch
def test_traverse_obj():
    from deepchem.utils.differentiation_utils.editable_module import _traverse_obj, torch_float_type

    class A:

        def __init__(self):
            self.a = 2
            self.b = torch.tensor(3.0)
            self.c = torch.tensor(4.0)
            self.d = torch.tensor(5.0)

    a = A()

    def action(elmt, name, objdict, key):
        print(name, elmt)

    def crit(elmt):
        return isinstance(elmt, torch.Tensor) and elmt.dtype in torch_float_type

    a = _traverse_obj(a, "", action, crit)  # Check Doesn't Crashes


@pytest.mark.torch
def test_get_tensor():
    from deepchem.utils.differentiation_utils.editable_module import _get_tensors

    class A:

        def __init__(self):
            self.a = 2
            self.b = torch.tensor(3.0)
            self.c = torch.tensor(4.0)
            self.d = torch.tensor(5.0)

    a = A()
    outputs = _get_tensors(a)
    assert outputs[0] == [torch.tensor(3.), torch.tensor(4.), torch.tensor(5.)]
    assert outputs[1] == ['b', 'c', 'd']


@pytest.mark.torch
def test_set_tensor():
    from deepchem.utils.differentiation_utils.editable_module import _set_tensors

    class A:

        def __init__(self):
            self.a = 2
            self.b = torch.tensor(3.0)
            self.c = torch.tensor(4.0)
            self.d = torch.tensor(5.0)

    a = A()
    _set_tensors(a, [torch.tensor(6.), torch.tensor(7.), torch.tensor(8.)])
    assert a.b == torch.tensor(6.)
    assert a.c == torch.tensor(7.)


@pytest.mark.torch
def test_normalize_bcast_dims():
    from deepchem.utils.differentiation_utils import normalize_bcast_dims
    assert normalize_bcast_dims([1, 2, 3], [2, 3]) == [[1, 2, 3], [1, 2, 3]]


@pytest.mark.torch
def test_get_bcasted_dims():
    from deepchem.utils.differentiation_utils import get_bcasted_dims
    assert get_bcasted_dims([1, 2, 5], [2, 3, 4]) == [2, 3, 5]


@pytest.mark.torch
def test_match_dim():
    from deepchem.utils.differentiation_utils import match_dim
    x = torch.randn(10, 5)
    xq = torch.randn(10, 3)
    x_new, xq_new = match_dim(x, xq)
    assert x_new.shape == torch.Size([10, 5])
    assert xq_new.shape == torch.Size([10, 3])


<<<<<<< HEAD
@pytest.mark.torch
def test_linear_operator():
    from deepchem.utils.differentiation_utils import LinearOperator
    torch.manual_seed(100)

    class MyLinOp(LinearOperator):

        def __init__(self, shape):
            super(MyLinOp, self).__init__(shape)
            self.param = torch.rand(shape)

        def _getparamnames(self, prefix=""):
            return [prefix + "param"]

        def _mv(self, x):
            return torch.matmul(self.param, x)

        def _rmv(self, x):
            return torch.matmul(self.param.transpose(-2, -1).conj(), x)

        def _mm(self, x):
            return torch.matmul(self.param, x)

        def _rmm(self, x):
            return torch.matmul(self.param.transpose(-2, -1).conj(), x)

        def _fullmatrix(self):
            return self.param

    linop = MyLinOp((1, 3, 1, 2))
    x = torch.rand(1, 3, 2, 2)
    assert torch.allclose(linop.mv(x), torch.matmul(linop.param, x))
    x = torch.rand(1, 3, 1, 1)
    assert torch.allclose(linop.rmv(x),
                          torch.matmul(linop.param.transpose(-2, -1).conj(), x))
    x = torch.rand(1, 3, 2, 2)
    assert torch.allclose(linop.mm(x), torch.matmul(linop.param, x))
    x = torch.rand(1, 3, 1, 2)
    assert torch.allclose(linop.rmm(x),
                          torch.matmul(linop.param.transpose(-2, -1).conj(), x))
    assert torch.allclose(linop.fullmatrix(), linop.param)
=======
def test_set_default_options():
    from deepchem.utils.differentiation_utils import set_default_option
    assert set_default_option({'a': 1, 'b': 2}, {'a': 3}) == {'a': 3, 'b': 2}


def test_get_and_pop_keys():
    from deepchem.utils.differentiation_utils import get_and_pop_keys
    assert get_and_pop_keys({'a': 1, 'b': 2}, ['a']) == {'a': 1}


def test_get_method():
    from deepchem.utils.differentiation_utils import get_method
    assert get_method('foo', {'bar': lambda: 1}, 'bar')() == 1


def test_dummy_context_manager():
    """Just checks that dummy_context_manager doesn't crash"""
    from deepchem.utils.differentiation_utils import dummy_context_manager
    with dummy_context_manager() as x:
        if x is None:
            pass
        else:
            raise AssertionError()


def test_assert_runtime():
    from deepchem.utils.differentiation_utils import assert_runtime
    try:
        assert_runtime(False, "This should fail")
    except RuntimeError:
        pass
>>>>>>> ee2e443b
<|MERGE_RESOLUTION|>--- conflicted
+++ resolved
@@ -292,7 +292,6 @@
     assert xq_new.shape == torch.Size([10, 3])
 
 
-<<<<<<< HEAD
 @pytest.mark.torch
 def test_linear_operator():
     from deepchem.utils.differentiation_utils import LinearOperator
@@ -334,7 +333,8 @@
     assert torch.allclose(linop.rmm(x),
                           torch.matmul(linop.param.transpose(-2, -1).conj(), x))
     assert torch.allclose(linop.fullmatrix(), linop.param)
-=======
+
+
 def test_set_default_options():
     from deepchem.utils.differentiation_utils import set_default_option
     assert set_default_option({'a': 1, 'b': 2}, {'a': 3}) == {'a': 3, 'b': 2}
@@ -365,5 +365,4 @@
     try:
         assert_runtime(False, "This should fail")
     except RuntimeError:
-        pass
->>>>>>> ee2e443b
+        pass