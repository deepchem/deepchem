"""
Contains an abstract base class that supports data transformations.
"""
import os
import logging
import time
import warnings
from typing import Any, List, Optional, Tuple, Union

import numpy as np
import scipy
import scipy.ndimage

import deepchem as dc
from deepchem.data import Dataset, NumpyDataset, DiskDataset
from deepchem.feat import Featurizer
from deepchem.feat.mol_graphs import ConvMol

logger = logging.getLogger(__name__)


def undo_grad_transforms(grad, tasks, transformers):
  """DEPRECATED. DO NOT USE."""
  logger.warning(
      "undo_grad_transforms is DEPRECATED and will be removed in a future version of DeepChem. "
      "Manually implement transforms to perform force calculations.")
  for transformer in reversed(transformers):
    if transformer.transform_y:
      grad = transformer.untransform_grad(grad, tasks)
  return grad


def get_grad_statistics(dataset):
  """Computes and returns statistics of a dataset

  DEPRECATED DO NOT USE.

  This function assumes that the first task of a dataset holds the
  energy for an input system, and that the remaining tasks holds the
  gradient for the system.
  """
  logger.warning(
      "get_grad_statistics is DEPRECATED and will be removed in a future version of DeepChem. Manually compute force/energy statistics."
  )
  if len(dataset) == 0:
    return None, None, None, None
  y = dataset.y
  energy = y[:, 0]
  grad = y[:, 1:]
  for i in range(energy.size):
    grad[i] *= energy[i]
  ydely_means = np.sum(grad, axis=0) / len(energy)
  return grad, ydely_means


class Transformer(object):
  """Abstract base class for different data transformation techniques.

  A transformer is an object that applies a transformation to a given
  dataset. Think of a transformation as a mathematical operation which
  makes the source dataset more amenable to learning. For example, one
  transformer could normalize the features for a dataset (ensuring
  they have zero mean and unit standard deviation). Another
  transformer could for example threshold values in a dataset so that
  values outside a given range are truncated. Yet another transformer
  could act as a data augmentation routine, generating multiple
  different images from each source datapoint (a transformation need
  not necessarily be one to one).

  Transformers are designed to be chained, since data pipelines often
  chain multiple different transformations to a dataset. Transformers
  are also designed to be scalable and can be applied to
  large `dc.data.Dataset` objects. Not that Transformers are not
  usually thread-safe so you will have to be careful in processing
  very large datasets.

  This class is an abstract superclass that isn't meant to be directly
  instantiated. Instead, you will want to instantiate one of the
  subclasses of this class inorder to perform concrete
  transformations.
  """
  # Hack to allow for easy unpickling:
  # http://stefaanlippens.net/pickleproblem
  __module__ = os.path.splitext(os.path.basename(__file__))[0]

  def __init__(self,
               transform_X: bool = False,
               transform_y: bool = False,
               transform_w: bool = False,
               transform_ids: bool = False,
               dataset: Optional[Dataset] = None):
    """Initializes transformation based on dataset statistics.

    Parameters
    ----------
    transform_X: bool, optional (default False)
      Whether to transform X
    transform_y: bool, optional (default False)
      Whether to transform y
    transform_w: bool, optional (default False)
      Whether to transform w
    transform_ids: bool, optional (default False)
      Whether to transform ids
    dataset: dc.data.Dataset object, optional (default None)
      Dataset to be transformed
    """
    if self.__class__.__name__ == "Transformer":
      raise ValueError(
          "Transformer is an abstract superclass and cannot be directly instantiated. You probably want to instantiate a concrete subclass instead."
      )
    self.transform_X = transform_X
    self.transform_y = transform_y
    self.transform_w = transform_w
    self.transform_ids = transform_ids
    # Some transformation must happen
    assert transform_X or transform_y or transform_w or transform_ids

  def transform_array(
      self, X: np.ndarray, y: np.ndarray, w: np.ndarray,
      ids: np.ndarray) -> Tuple[np.ndarray, np.ndarray, np.ndarray, np.ndarray]:
    """Transform the data in a set of (X, y, w, ids) arrays.

    Parameters
    ----------
    X: np.ndarray
      Array of features
    y: np.ndarray
      Array of labels
    w: np.ndarray
      Array of weights.
    ids: np.ndarray
      Array of identifiers.

    Returns
    -------
    Xtrans: np.ndarray
      Transformed array of features
    ytrans: np.ndarray
      Transformed array of labels
    wtrans: np.ndarray
      Transformed array of weights
    idstrans: np.ndarray
      Transformed array of ids
    """
    raise NotImplementedError(
        "Each Transformer is responsible for its own transform_array method.")

  def untransform(self, transformed: np.ndarray) -> np.ndarray:
    """Reverses stored transformation on provided data.

    Depending on whether `transform_X` or `transform_y` or `transform_w` was
    set, this will perform different un-transformations. Note that this method
    may not always be defined since some transformations aren't 1-1.

    Parameters
    ----------
    transformed: np.ndarray
      Array which was previously transformed by this class.
    """
    raise NotImplementedError(
        "Each Transformer is responsible for its own untransform method.")

  def transform(self,
                dataset: Dataset,
                parallel: bool = False,
                out_dir: Optional[str] = None,
                **kwargs) -> Dataset:
    """Transforms all internally stored data in dataset.

    This method transforms all internal data in the provided dataset by using
    the `Dataset.transform` method. Note that this method adds X-transform,
    y-transform columns to metadata. Specified keyword arguments are passed on
    to `Dataset.transform`.

    Parameters
    ----------
    dataset: dc.data.Dataset
      Dataset object to be transformed.
    parallel: bool, optional (default False)
      if True, use multiple processes to transform the dataset in parallel.
      For large datasets, this might be faster.
    out_dir: str, optional
      If `out_dir` is specified in `kwargs` and `dataset` is a `DiskDataset`,
      the output dataset will be written to the specified directory.

    Returns
    -------
    Dataset
      A newly transformed Dataset object
    """
    # Add this case in to handle non-DiskDataset that should be written to disk
    if out_dir is not None:
      if not isinstance(dataset, dc.data.DiskDataset):
        dataset = dc.data.DiskDataset.from_numpy(dataset.X, dataset.y,
                                                 dataset.w, dataset.ids)
    _, y_shape, w_shape, _ = dataset.get_shape()
    if y_shape == tuple() and self.transform_y:
      raise ValueError("Cannot transform y when y_values are not present")
    if w_shape == tuple() and self.transform_w:
      raise ValueError("Cannot transform w when w_values are not present")
    return dataset.transform(self, out_dir=out_dir, parallel=parallel)

  def transform_on_array(
      self, X: np.ndarray, y: np.ndarray, w: np.ndarray,
      ids: np.ndarray) -> Tuple[np.ndarray, np.ndarray, np.ndarray, np.ndarray]:
    """Transforms numpy arrays X, y, and w

    DEPRECATED. Use `transform_array` instead.

    Parameters
    ----------
    X: np.ndarray
      Array of features
    y: np.ndarray
      Array of labels
    w: np.ndarray
      Array of weights.
    ids: np.ndarray
      Array of identifiers.

    Returns
    -------
    Xtrans: np.ndarray
      Transformed array of features
    ytrans: np.ndarray
      Transformed array of labels
    wtrans: np.ndarray
      Transformed array of weights
    idstrans: np.ndarray
      Transformed array of ids
    """
    warnings.warn(
        "transform_on_array() is deprecated and has been renamed to transform_array()."
        "transform_on_array() will be removed in DeepChem 3.0", FutureWarning)
    X, y, w, ids = self.transform_array(X, y, w, ids)
    return X, y, w, ids


def undo_transforms(y: np.typing.ArrayLike,
                    transformers: List[Transformer]) -> np.ndarray:
  """Undoes all transformations applied.

  Transformations are reversed using `transformer.untransform`.
  Transformations will be assumed to have been applied in the order specified,
  so transformations will be reversed in the opposite order. That is if
  `transformers = [t1, t2]`, then this method will do `t2.untransform`
  followed by `t1.untransform`.

  Parameters
  ----------
  y: np.ndarray
    Array of values for which transformations have to be undone.
  transformers: list[dc.trans.Transformer]
    List of transformations which have already been applied to `y` in the
    order specifed.

  Returns
  -------
  y_out: np.ndarray
    The array with all transformations reversed.
  """
  # Note that transformers have to be undone in reversed order
  y_out = np.asarray(y)
  for transformer in reversed(transformers):
    if transformer.transform_y:
      y_out = transformer.untransform(y_out)
  return y_out


class MinMaxTransformer(Transformer):
  """Ensure each value rests between 0 and 1 by using the min and max.

  `MinMaxTransformer` transforms the dataset by shifting each axis of X or y
  (depending on whether transform_X or transform_y is True), except the first
  one by the minimum value along the axis and dividing the result by the range
  (maximum value - minimum value) along the axis. This ensures each axis is
  between 0 and 1. In case of multi-task learning, it ensures each task is
  given equal importance.

  Given original array A, the transformed array can be written as:

  >>> import numpy as np
  >>> A = np.random.rand(10, 10)
  >>> A_min = np.min(A, axis=0)
  >>> A_max = np.max(A, axis=0)
  >>> A_t = np.nan_to_num((A - A_min)/(A_max - A_min))

  Examples
  --------

  >>> n_samples = 10
  >>> n_features = 3
  >>> n_tasks = 1
  >>> ids = np.arange(n_samples)
  >>> X = np.random.rand(n_samples, n_features)
  >>> y = np.random.rand(n_samples, n_tasks)
  >>> w = np.ones((n_samples, n_tasks))
  >>> dataset = dc.data.NumpyDataset(X, y, w, ids)
  >>> transformer = dc.trans.MinMaxTransformer(transform_y=True, dataset=dataset)
  >>> dataset = transformer.transform(dataset)

  Note
  ----
  This class can only transform `X` or `y` and not `w`. So only one of
  `transform_X` or `transform_y` can be set.

  Raises
  ------
  ValueError
    if `transform_X` and `transform_y` are both set.
  """

  def __init__(self,
               transform_X: bool = False,
               transform_y: bool = False,
               dataset: Optional[Dataset] = None):
    """Initialization of MinMax transformer.

    Parameters
    ----------
    transform_X: bool, optional (default False)
      Whether to transform X
    transform_y: bool, optional (default False)
      Whether to transform y
    dataset: dc.data.Dataset object, optional (default None)
      Dataset to be transformed
    """
    if transform_X and transform_y:
      raise ValueError("Can only transform only one of X and y")
    if dataset is not None and transform_X:
      self.X_min = np.min(dataset.X, axis=0)
      self.X_max = np.max(dataset.X, axis=0)
    elif dataset is not None and transform_y:
      self.y_min = np.min(dataset.y, axis=0)
      self.y_max = np.max(dataset.y, axis=0)

      if len(dataset.y.shape) > 1:
        assert len(self.y_min) == dataset.y.shape[1]

    super(MinMaxTransformer, self).__init__(
        transform_X=transform_X, transform_y=transform_y, dataset=dataset)

  def transform_array(
      self, X: np.ndarray, y: np.ndarray, w: np.ndarray,
      ids: np.ndarray) -> Tuple[np.ndarray, np.ndarray, np.ndarray, np.ndarray]:
    """Transform the data in a set of (X, y, w, ids) arrays.

    Parameters
    ----------
    X: np.ndarray
      Array of features
    y: np.ndarray
      Array of labels
    w: np.ndarray
      Array of weights.
    ids: np.ndarray
      Array of ids.

    Returns
    -------
    Xtrans: np.ndarray
      Transformed array of features
    ytrans: np.ndarray
      Transformed array of labels
    wtrans: np.ndarray
      Transformed array of weights
    idstrans: np.ndarray
      Transformed array of ids
    """
    if self.transform_X:
      # Handle division by zero
      denominator = np.where((self.X_max - self.X_min) > 0,
                             (self.X_max - self.X_min),
                             np.ones_like(self.X_max - self.X_min))
      X = np.nan_to_num((X - self.X_min) / denominator)
    elif self.transform_y:
      # Handle division by zero
      denominator = np.where((self.y_max - self.y_min) > 0,
                             (self.y_max - self.y_min),
                             np.ones_like(self.y_max - self.y_min))
      y = np.nan_to_num((y - self.y_min) / denominator)
    return (X, y, w, ids)

  def untransform(self, z: np.ndarray) -> np.ndarray:
    """
    Undo transformation on provided data.

    Parameters
    ----------
    z: np.ndarray
      Transformed X or y array

    Returns
    -------
    np.ndarray
      Array with min-max scaling undone.
    """
    if self.transform_X:
      X_max = self.X_max
      X_min = self.X_min

      return z * (X_max - X_min) + X_min

    elif self.transform_y:
      y_min = self.y_min
      y_max = self.y_max

      n_tasks = len(y_min)
      z_shape = list(z.shape)
      z_shape.reverse()

      for dim in z_shape:
        if dim != n_tasks and dim == 1:
          y_min = np.expand_dims(y_min, -1)
          y_max = np.expand_dims(y_max, -1)

      y = z * (y_max - y_min) + y_min
      return y

    else:
      return z


class NormalizationTransformer(Transformer):
  """Normalizes dataset to have zero mean and unit standard deviation

  This transformer transforms datasets to have zero mean and unit standard
  deviation.

  Examples
  --------

  >>> n_samples = 10
  >>> n_features = 3
  >>> n_tasks = 1
  >>> ids = np.arange(n_samples)
  >>> X = np.random.rand(n_samples, n_features)
  >>> y = np.random.rand(n_samples, n_tasks)
  >>> w = np.ones((n_samples, n_tasks))
  >>> dataset = dc.data.NumpyDataset(X, y, w, ids)
  >>> transformer = dc.trans.NormalizationTransformer(transform_y=True, dataset=dataset)
  >>> dataset = transformer.transform(dataset)

  Note
  ----
  This class can only transform `X` or `y` and not `w`. So only one of
  `transform_X` or `transform_y` can be set.

  Raises
  ------
  ValueError
    if `transform_X` and `transform_y` are both set.
  """

  def __init__(self,
               transform_X: bool = False,
               transform_y: bool = False,
               transform_w: bool = False,
               dataset: Optional[Dataset] = None,
               transform_gradients: bool = False,
               move_mean: bool = True):
    """Initialize normalization transformation.

    Parameters
    ----------
    transform_X: bool, optional (default False)
      Whether to transform X
    transform_y: bool, optional (default False)
      Whether to transform y
    transform_w: bool, optional (default False)
      Whether to transform w
    dataset: dc.data.Dataset object, optional (default None)
      Dataset to be transformed
    """
    if transform_X and transform_y:
      raise ValueError("Can only transform only one of X and y")
    if transform_w:
      raise ValueError("MinMaxTransformer doesn't support w transformation.")
    if dataset is not None and transform_X:
      X_means, X_stds = dataset.get_statistics(X_stats=True, y_stats=False)
      self.X_means = X_means
      self.X_stds = X_stds
    elif dataset is not None and transform_y:
      y_means, y_stds = dataset.get_statistics(X_stats=False, y_stats=True)
      self.y_means = y_means
      # Control for pathological case with no variance.
      y_stds_np = np.array(y_stds)
      y_stds_np[y_stds_np == 0] = 1.
      self.y_stds = y_stds_np
    self.transform_gradients = transform_gradients
    self.move_mean = move_mean
    if self.transform_gradients:
      true_grad, ydely_means = get_grad_statistics(dataset)
      self.grad = np.reshape(true_grad, (true_grad.shape[0], -1, 3))
      self.ydely_means = ydely_means

    super(NormalizationTransformer, self).__init__(
        transform_X=transform_X,
        transform_y=transform_y,
        transform_w=transform_w,
        dataset=dataset)

  def transform_array(
      self, X: np.ndarray, y: np.ndarray, w: np.ndarray,
      ids: np.ndarray) -> Tuple[np.ndarray, np.ndarray, np.ndarray, np.ndarray]:
    """Transform the data in a set of (X, y, w) arrays.

    Parameters
    ----------
    X: np.ndarray
      Array of features
    y: np.ndarray
      Array of labels
    w: np.ndarray
      Array of weights.
    ids: np.ndarray
      Array of ids.

    Returns
    -------
    Xtrans: np.ndarray
      Transformed array of features
    ytrans: np.ndarray
      Transformed array of labels
    wtrans: np.ndarray
      Transformed array of weights
    idstrans: np.ndarray
      Transformed array of ids
    """
    if self.transform_X:
      if not hasattr(self, 'move_mean') or self.move_mean:
        X = np.nan_to_num((X - self.X_means) / self.X_stds)
      else:
        X = np.nan_to_num(X / self.X_stds)
    if self.transform_y:
      if not hasattr(self, 'move_mean') or self.move_mean:
        y = np.nan_to_num((y - self.y_means) / self.y_stds)
      else:
        y = np.nan_to_num(y / self.y_stds)
    return (X, y, w, ids)

  def untransform(self, z: np.ndarray) -> np.ndarray:
    """
    Undo transformation on provided data.

    Parameters
    ----------
    z: np.ndarray
      Array to transform back

    Returns
    -------
    z_out: np.ndarray
      Array with normalization undone.
    """
    if self.transform_X:
      if not hasattr(self, 'move_mean') or self.move_mean:
        return z * self.X_stds + self.X_means
      else:
        return z * self.X_stds
    elif self.transform_y:
      y_stds = self.y_stds
      y_means = self.y_means
      # Handle case with 1 task correctly
      if len(self.y_stds.shape) == 0:
        n_tasks = 1
      else:
        n_tasks = self.y_stds.shape[0]
      z_shape = list(z.shape)
      # Get the reversed shape of z: (..., n_tasks, batch_size)
      z_shape.reverse()
      # Find the task dimension of z
      for dim in z_shape:
        if dim != n_tasks and dim == 1:
          # Prevent broadcasting on wrong dimension
          y_stds = np.expand_dims(y_stds, -1)
          y_means = np.expand_dims(y_means, -1)
      if not hasattr(self, 'move_mean') or self.move_mean:
        return z * y_stds + y_means
      else:
        return z * y_stds
    else:
      return z

  def untransform_grad(self, grad, tasks):
    """DEPRECATED. DO NOT USE."""
    logger.warning(
        "NormalizationTransformer.untransform_grad is DEPRECATED and will be removed in a future version of DeepChem. "
        "Manually implement transforms to perform force calculations.")
    if self.transform_y:

      grad_means = self.y_means[1:]
      energy_var = self.y_stds[0]
      grad_var = 1 / energy_var * (
          self.ydely_means - self.y_means[0] * self.y_means[1:])
      energy = tasks[:, 0]
      transformed_grad = []

      for i in range(energy.size):
        Etf = energy[i]
        grad_Etf = grad[i].flatten()
        grad_E = Etf * grad_var + energy_var * grad_Etf + grad_means
        grad_E = np.reshape(grad_E, (-1, 3))
        transformed_grad.append(grad_E)

      transformed_grad = np.asarray(transformed_grad)
      return transformed_grad


class ClippingTransformer(Transformer):
  """Clip large values in datasets.

  Examples
  --------
  Let's clip values from a synthetic dataset

  >>> n_samples = 10
  >>> n_features = 3
  >>> n_tasks = 1
  >>> ids = np.arange(n_samples)
  >>> X = np.random.rand(n_samples, n_features)
  >>> y = np.zeros((n_samples, n_tasks))
  >>> w = np.ones((n_samples, n_tasks))
  >>> dataset = dc.data.NumpyDataset(X, y, w, ids)
  >>> transformer = dc.trans.ClippingTransformer(transform_X=True)
  >>> dataset = transformer.transform(dataset)
  """

  def __init__(self,
               transform_X: bool = False,
               transform_y: bool = False,
               dataset: Optional[Dataset] = None,
               x_max: float = 5.,
               y_max: float = 500.):
    """Initialize clipping transformation.

    Parameters
    ----------
    transform_X: bool, optional (default False)
      Whether to transform X
    transform_y: bool, optional (default False)
      Whether to transform y
    dataset: dc.data.Dataset object, optional
      Dataset to be transformed
    x_max: float, optional
      Maximum absolute value for X
    y_max: float, optional
      Maximum absolute value for y

    Note
    ----
    This transformer can transform `X` and `y` jointly, but does not transform
    `w`.

    Raises
    ------
    ValueError
      if `transform_w` is set.
    """
    super(ClippingTransformer, self).__init__(
        transform_X=transform_X, transform_y=transform_y, dataset=dataset)

    self.x_max = x_max
    self.y_max = y_max

  def transform_array(
      self, X: np.ndarray, y: np.ndarray, w: np.ndarray,
      ids: np.ndarray) -> Tuple[np.ndarray, np.ndarray, np.ndarray, np.ndarray]:
    """Transform the data in a set of (X, y, w) arrays.

    Parameters
    ----------
    X: np.ndarray
      Array of Features
    y: np.ndarray
      Array of labels
    w: np.ndarray
      Array of weights
    ids: np.ndarray
      Array of ids.

    Returns
    -------
    X: np.ndarray
      Transformed features
    y: np.ndarray
      Transformed tasks
    w: np.ndarray
      Transformed weights
    idstrans: np.ndarray
      Transformed array of ids
    """
    if self.transform_X:
      X[X > self.x_max] = self.x_max
      X[X < (-1.0 * self.x_max)] = -1.0 * self.x_max
    if self.transform_y:
      y[y > self.y_max] = self.y_max
      y[y < (-1.0 * self.y_max)] = -1.0 * self.y_max
    return (X, y, w, ids)

  def untransform(self, z: np.ndarray) -> np.ndarray:
    """Not implemented."""
    raise NotImplementedError(
        "Cannot untransform datasets with ClippingTransformer.")


class LogTransformer(Transformer):
  """Computes a logarithmic transformation

  This transformer computes the transformation given by

  >>> import numpy as np
  >>> A = np.random.rand(10, 10)
  >>> A = np.log(A + 1)

  Assuming that tasks/features are not specified. If specified, then
  transformations are only performed on specified tasks/features.

  Examples
  --------
  >>> n_samples = 10
  >>> n_features = 3
  >>> n_tasks = 1
  >>> ids = np.arange(n_samples)
  >>> X = np.random.rand(n_samples, n_features)
  >>> y = np.zeros((n_samples, n_tasks))
  >>> w = np.ones((n_samples, n_tasks))
  >>> dataset = dc.data.NumpyDataset(X, y, w, ids)
  >>> transformer = dc.trans.LogTransformer(transform_X=True)
  >>> dataset = transformer.transform(dataset)

  Note
  ----
  This class can only transform `X` or `y` and not `w`. So only one of
  `transform_X` or `transform_y` can be set.

  Raises
  ------
  ValueError
    if `transform_w` is set or `transform_X` and `transform_y` are both set.
  """

  def __init__(self,
               transform_X: bool = False,
               transform_y: bool = False,
               features: Optional[List[int]] = None,
               tasks: Optional[List[str]] = None,
               dataset: Optional[Dataset] = None):
    """Initialize log transformer.

    Parameters
    ----------
    transform_X: bool, optional (default False)
      Whether to transform X
    transform_y: bool, optional (default False)
      Whether to transform y
    features: list[Int]
      List of features indices to transform
    tasks: list[str]
      List of task names to transform.
    dataset: dc.data.Dataset object, optional (default None)
      Dataset to be transformed
    """
    if transform_X and transform_y:
      raise ValueError("Can only transform only one of X and y")
    self.features = features
    self.tasks = tasks
    super(LogTransformer, self).__init__(
        transform_X=transform_X, transform_y=transform_y, dataset=dataset)

  def transform_array(
      self, X: np.ndarray, y: np.ndarray, w: np.ndarray,
      ids: np.ndarray) -> Tuple[np.ndarray, np.ndarray, np.ndarray, np.ndarray]:
    """Transform the data in a set of (X, y, w) arrays.

    Parameters
    ----------
    X: np.ndarray
      Array of features
    y: np.ndarray
      Array of labels
    w: np.ndarray
      Array of weights.
    ids: np.ndarray
      Array of weights.

    Returns
    -------
    Xtrans: np.ndarray
      Transformed array of features
    ytrans: np.ndarray
      Transformed array of labels
    wtrans: np.ndarray
      Transformed array of weights
    idstrans: np.ndarray
      Transformed array of ids
    """
    if self.transform_X:
      num_features = len(X[0])
      if self.features is None:
        X = np.log(X + 1)
      else:
        for j in range(num_features):
          if j in self.features:
            X[:, j] = np.log(X[:, j] + 1)
          else:
            X[:, j] = X[:, j]
    if self.transform_y:
      num_tasks = len(y[0])
      if self.tasks is None:
        y = np.log(y + 1)
      else:
        for j in range(num_tasks):
          if j in self.tasks:
            y[:, j] = np.log(y[:, j] + 1)
          else:
            y[:, j] = y[:, j]
    return (X, y, w, ids)

  def untransform(self, z: np.ndarray) -> np.ndarray:
    """
    Undo transformation on provided data.

    Parameters
    ----------
    z: np.ndarray,
      Transformed X or y array

    Returns
    -------
    np.ndarray
      Array with a logarithmic transformation undone.
    """
    if self.transform_X:
      num_features = len(z[0])
      if self.features is None:
        return np.exp(z) - 1
      else:
        for j in range(num_features):
          if j in self.features:
            z[:, j] = np.exp(z[:, j]) - 1
          else:
            z[:, j] = z[:, j]
        return z
    elif self.transform_y:
      num_tasks = len(z[0])
      if self.tasks is None:
        return np.exp(z) - 1
      else:
        for j in range(num_tasks):
          if j in self.tasks:
            z[:, j] = np.exp(z[:, j]) - 1
          else:
            z[:, j] = z[:, j]
        return z
    else:
      return z


class BalancingTransformer(Transformer):
  """Balance positive and negative (or multiclass) example weights.

  This class balances the sample weights so that the sum of all example
  weights from all classes is the same. This can be useful when you're
  working on an imbalanced dataset where there are far fewer examples of some
  classes than others.

  Examples
  --------

  Here's an example for a binary dataset.

  >>> n_samples = 10
  >>> n_features = 3
  >>> n_tasks = 1
  >>> n_classes = 2
  >>> ids = np.arange(n_samples)
  >>> X = np.random.rand(n_samples, n_features)
  >>> y = np.random.randint(n_classes, size=(n_samples, n_tasks))
  >>> w = np.ones((n_samples, n_tasks))
  >>> dataset = dc.data.NumpyDataset(X, y, w, ids)
  >>> transformer = dc.trans.BalancingTransformer(dataset=dataset)
  >>> dataset = transformer.transform(dataset)

  And here's a multiclass dataset example.

  >>> n_samples = 50
  >>> n_features = 3
  >>> n_tasks = 1
  >>> n_classes = 5
  >>> ids = np.arange(n_samples)
  >>> X = np.random.rand(n_samples, n_features)
  >>> y = np.random.randint(n_classes, size=(n_samples, n_tasks))
  >>> w = np.ones((n_samples, n_tasks))
  >>> dataset = dc.data.NumpyDataset(X, y, w, ids)
  >>> transformer = dc.trans.BalancingTransformer(dataset=dataset)
  >>> dataset = transformer.transform(dataset)

  See Also
  --------
  deepchem.trans.DuplicateBalancingTransformer: Balance by duplicating samples.


  Note
  ----
  This transformer is only meaningful for classification datasets where `y`
  takes on a limited set of values. This class can only transform `w` and does
  not transform `X` or `y`.

  Raises
  ------
  ValueError
    if `transform_X` or `transform_y` are set. Also raises or if `y` or `w` aren't of shape `(N,)` or `(N, n_tasks)`.
  """

  def __init__(self, dataset: Dataset):
    # BalancingTransformer can only transform weights.
    super(BalancingTransformer, self).__init__(
        transform_w=True, dataset=dataset)

    # Compute weighting factors from dataset.
    y = dataset.y
    w = dataset.w
    # Handle 1-D case
    if len(y.shape) == 1:
      y = np.reshape(y, (len(y), 1))
    if len(w.shape) == 1:
      w = np.reshape(w, (len(w), 1))
    if len(y.shape) != 2:
      raise ValueError("y must be of shape (N,) or (N, n_tasks)")
    if len(w.shape) != 2:
      raise ValueError("w must be of shape (N,) or (N, n_tasks)")
    self.classes = sorted(np.unique(y))
    weights = []
    for ind, task in enumerate(dataset.get_task_names()):
      task_w = w[:, ind]
      task_y = y[:, ind]
      # Remove labels with zero weights
      task_y = task_y[task_w != 0]
      N_task = len(task_y)
      class_counts = []
      # Note that we may have 0 elements of a given class since we remove those
      # labels with zero weight. This typically happens in multitask datasets
      # where some datapoints only have labels for some tasks.
      for c in self.classes:
        # this works because task_y is 1D
        num_c = len(np.where(task_y == c)[0])
        class_counts.append(num_c)
      # This is the right ratio since N_task/num_c * num_c = N_task
      # for all classes
      class_weights = [
          N_task / float(num_c) if num_c > 0 else 0 for num_c in class_counts
      ]
      weights.append(class_weights)
    self.weights = weights

  def transform_array(
      self, X: np.ndarray, y: np.ndarray, w: np.ndarray,
      ids: np.ndarray) -> Tuple[np.ndarray, np.ndarray, np.ndarray, np.ndarray]:
    """Transform the data in a set of (X, y, w) arrays.

    Parameters
    ----------
    X: np.ndarray
      Array of features
    y: np.ndarray
      Array of labels
    w: np.ndarray
      Array of weights.
    ids: np.ndarray
      Array of weights.

    Returns
    -------
    Xtrans: np.ndarray
      Transformed array of features
    ytrans: np.ndarray
      Transformed array of labels
    wtrans: np.ndarray
      Transformed array of weights
    idstrans: np.ndarray
      Transformed array of ids
    """
    w_balanced = np.zeros_like(w)
    if len(y.shape) == 1 and len(w.shape) == 2 and w.shape[1] == 1:
      y = np.expand_dims(y, 1)
    if len(y.shape) == 1:
      n_tasks = 1
    elif len(y.shape) == 2:
      n_tasks = y.shape[1]
    else:
      raise ValueError("y must be of shape (N,) or (N, n_tasks)")
    for ind in range(n_tasks):
      if n_tasks == 1:
        task_y = y
        task_w = w
      else:
        task_y = y[:, ind]
        task_w = w[:, ind]
      for i, c in enumerate(self.classes):
        class_indices = np.logical_and(task_y == c, task_w != 0)
        # Set to the class weight computed previously
        if n_tasks == 1:
          w_balanced[class_indices] = self.weights[ind][i]
        else:
          w_balanced[class_indices, ind] = self.weights[ind][i]
    return (X, y, w_balanced, ids)


class FlatteningTransformer(Transformer):
  """ This transformer is required for a `Dataset` consisting of fragments as a preprocessing
  step before prediction. This is used only in the context of performing interpretation of models using atomic
  contributions (atom-based model interpretation) [1]_
  Examples
  --------

  Here's an example of preparation to atom-based model interpretation.

  >>> import tempfile
  >>> import deepchem as dc
  >>> with tempfile.NamedTemporaryFile(mode='wt', delete=False) as fin:
  ...     tmp = fin.write("smiles,endpoint\\nc1ccccc1,1")
  >>> loader = dc.data.CSVLoader([], feature_field="smiles",
  ...    featurizer = dc.feat.ConvMolFeaturizer(per_atom_fragmentation=False))
  >>> # prepare dataset of molecules ready for prediction stage
  ... dataset = loader.create_dataset(fin.name)

  >>> loader = dc.data.CSVLoader([], feature_field="smiles",
  ...    featurizer=dc.feat.ConvMolFeaturizer(per_atom_fragmentation=True))
  >>> frag_dataset = loader.create_dataset(fin.name)
  >>> transformer = dc.trans.FlatteningTransformer(dataset=frag_dataset)
  >>> # prepare dataset of fragments ready for prediction stage,
  ... # thereafter difference with molecules' predictions can be calculated
  ... frag_dataset = transformer.transform(frag_dataset)

  See Also
  --------
  Detailed examples of `GraphConvModel` interpretation are provided in Tutorial #28

  References
  ---------

  .. [1] Polishchuk, P., et al. J. Chem. Inf. Model. 2016, 56, 8, 1455–1469
  """

  def __init__(self, dataset: Dataset):
    """Initializes flattening transformation.

    Parameters
    ----------
    dataset: dc.data.Dataset
      Dataset object to be transformed
    """
    if self.__class__.__name__ == "Transformer":
      raise ValueError(
          "Transformer is an abstract superclass and cannot be directly instantiated. You probably want to instantiate a concrete subclass instead."
      )
    self.transform_X = True
    self.transform_y = (
        dataset.get_shape()[1] != tuple())  # iff y passed, then transform it
    self.transform_w = (
        dataset.get_shape()[2] != tuple())  # iff w passed, then transform it
    self.transform_ids = True

  def transform_array(
      self, X: np.ndarray, y: np.ndarray, w: np.ndarray,
      ids: np.ndarray) -> Tuple[np.ndarray, np.ndarray, np.ndarray, np.ndarray]:
    """Transform the data in a set of (X, y, w) arrays.

    Parameters
    ----------
    X: np.ndarray
      Array of features
    y: np.ndarray
      Array of labels
    w: np.ndarray
      Array of weights.
    ids: np.ndarray
      Array of weights.

    Returns
    -------
    Xtrans: np.ndarray
      Transformed array of features
    ytrans: np.ndarray
      Transformed array of labels
    wtrans: np.ndarray
      Transformed array of weights
    idstrans: np.ndarray
      Transformed array of ids
    """
    ids = np.repeat(
        ids, [len(i) for i in X],
        axis=0)  # each fragment should recieve parent mol id
    if self.transform_y:
      y = np.repeat(
          y, [len(i) for i in X], axis=0
      )  # for consistency of shapes each fragment should recieve parent mol y
    if self.transform_w:
      w = np.repeat(
          w, [len(i) for i in X], axis=0
      )  # for consistency of shapes each fragment should recieve parent mol w
    X = np.array([j for i in X for j in i])  # flatten
    return (X, y, w, ids)


class CDFTransformer(Transformer):
  """Histograms the data and assigns values based on sorted list.

  Acts like a Cumulative Distribution Function (CDF). If given a dataset of
  samples from a continuous distribution computes the CDF of this dataset and
  replaces values with their corresponding CDF values.

  Examples
  --------
  Let's look at an example where we transform only features.

  >>> N = 10
  >>> n_feat = 5
  >>> n_bins = 100

  Note that we're using 100 bins for our CDF histogram

  >>> import numpy as np
  >>> X = np.random.normal(size=(N, n_feat))
  >>> y = np.random.randint(2, size=(N,))
  >>> dataset = dc.data.NumpyDataset(X, y)
  >>> cdftrans = dc.trans.CDFTransformer(transform_X=True, dataset=dataset, bins=n_bins)
  >>> dataset = cdftrans.transform(dataset)

  Note that you can apply this transformation to `y` as well

  >>> X = np.random.normal(size=(N, n_feat))
  >>> y = np.random.normal(size=(N,))
  >>> dataset = dc.data.NumpyDataset(X, y)
  >>> cdftrans = dc.trans.CDFTransformer(transform_y=True, dataset=dataset, bins=n_bins)
  >>> dataset = cdftrans.transform(dataset)
  """

  def __init__(self,
               transform_X: bool = False,
               transform_y: bool = False,
               dataset: Optional[Dataset] = None,
               bins: int = 2):
    """Initialize this transformer.

    Parameters
    ----------
    transform_X: bool, optional (default False)
      Whether to transform X
    transform_y: bool, optional (default False)
      Whether to transform y
    dataset: dc.data.Dataset object, optional (default None)
      Dataset to be transformed
    bins: int, optional (default 2)
      Number of bins to use when computing histogram.
    """
    super(CDFTransformer, self).__init__(
        transform_X=transform_X, transform_y=transform_y)
    self.bins = bins
    if transform_y:
      if dataset is None:
        raise ValueError("dataset must be specified when transforming y")
      self.y = dataset.y

  def transform_array(
      self, X: np.ndarray, y: np.ndarray, w: np.ndarray,
      ids: np.ndarray) -> Tuple[np.ndarray, np.ndarray, np.ndarray, np.ndarray]:
    """Performs CDF transform on data.

    Parameters
    ----------
    X: np.ndarray
      Array of features
    y: np.ndarray
      Array of labels
    w: np.ndarray
      Array of weights.
    ids: np.ndarray
      Array of identifiers

    Returns
    -------
    Xtrans: np.ndarray
      Transformed array of features
    ytrans: np.ndarray
      Transformed array of labels
    wtrans: np.ndarray
      Transformed array of weights
    idstrans: np.ndarray
      Transformed array of ids
    """
    w_t = w
    if self.transform_X:
      X_t = get_cdf_values(X, self.bins)
      y_t = y
    elif self.transform_y:
      X_t = X
      y_t = get_cdf_values(y, self.bins)
    return X_t, y_t, w_t, ids

  def untransform(self, z: np.ndarray) -> np.ndarray:
    """Undo transformation on provided data.

    Note that this transformation is only undone for y.

    Parameters
    ----------
    z: np.ndarray,
      Transformed y array

    Returns
    -------
    np.ndarray
      Array with the transformation undone.
    """
    # Need this for transform_y
    if self.transform_y:
      return self.y
    else:
      raise NotImplementedError


def get_cdf_values(array: np.ndarray, bins: int) -> np.ndarray:
  """Helper function to compute CDF values.

  Parameters
  ----------
  array: np.ndarray
    Must be of shape `(n_rows, n_cols)` or `(n_rows,)`
  bins: int
    Number of bins to split data into.

  Returns
  -------
  array_t: np.ndarray
    Array with sorted histogram values
  """
  # Handle 1D case
  if len(array.shape) == 1:
    array = np.reshape(array, (len(array), 1))
  n_rows = array.shape[0]
  n_cols = array.shape[1]
  array_t = np.zeros((n_rows, n_cols))
  parts = n_rows / bins
  hist_values = np.zeros(n_rows)
  sorted_hist_values = np.zeros(n_rows)
  for row in range(n_rows):
    if np.remainder(bins, 2) == 1:
      hist_values[row] = np.floor(np.divide(row, parts)) / (bins - 1)
    else:
      hist_values[row] = np.floor(np.divide(row, parts)) / bins
  for col in range(n_cols):
    order = np.argsort(array[:, col], axis=0)
    sorted_hist_values = hist_values[order]
    array_t[:, col] = sorted_hist_values

  return array_t


class PowerTransformer(Transformer):
  """Takes power n transforms of the data based on an input vector.

  Computes the specified powers of the dataset. This can be useful if you're
  looking to add higher order features of the form `x_i^2`, `x_i^3` etc. to
  your dataset.

  Examples
  --------
  Let's look at an example where we transform only `X`.

  >>> N = 10
  >>> n_feat = 5
  >>> powers = [1, 2, 0.5]

  So in this example, we're taking the identity, squares, and square roots.
  Now let's construct our matrices

  >>> import numpy as np
  >>> X = np.random.rand(N, n_feat)
  >>> y = np.random.normal(size=(N,))
  >>> dataset = dc.data.NumpyDataset(X, y)
  >>> trans = dc.trans.PowerTransformer(transform_X=True, dataset=dataset, powers=powers)
  >>> dataset = trans.transform(dataset)

  Let's now look at an example where we transform `y`. Note that the `y`
  transform expands out the feature dimensions of `y` the same way it does for
  `X` so this transform is only well defined for singletask datasets.

  >>> import numpy as np
  >>> X = np.random.rand(N, n_feat)
  >>> y = np.random.rand(N)
  >>> dataset = dc.data.NumpyDataset(X, y)
  >>> trans = dc.trans.PowerTransformer(transform_y=True, dataset=dataset, powers=powers)
  >>> dataset = trans.transform(dataset)
  """

  def __init__(self,
               transform_X: bool = False,
               transform_y: bool = False,
               dataset: Optional[Dataset] = None,
               powers: List[int] = [1]):
    """Initialize this transformer

    Parameters
    ----------
    transform_X: bool, optional (default False)
      Whether to transform X
    transform_y: bool, optional (default False)
      Whether to transform y
    dataset: dc.data.Dataset object, optional (default None)
      Dataset to be transformed. Note that this argument is ignored since
      `PowerTransformer` doesn't require it to be specified.
    powers: list[int], optional (default `[1]`)
      The list of powers of features/labels to compute.
    """
    super(PowerTransformer, self).__init__(
        transform_X=transform_X, transform_y=transform_y)
    self.powers = powers

  def transform_array(
      self, X: np.ndarray, y: np.ndarray, w: np.ndarray,
      ids: np.ndarray) -> Tuple[np.ndarray, np.ndarray, np.ndarray, np.ndarray]:
    """Performs power transform on data.

    Parameters
    ----------
    X: np.ndarray
      Array of features
    y: np.ndarray
      Array of labels
    w: np.ndarray
      Array of weights.
    ids: np.ndarray
      Array of identifiers.

    Returns
    -------
    Xtrans: np.ndarray
      Transformed array of features
    ytrans: np.ndarray
      Transformed array of labels
    wtrans: np.ndarray
      Transformed array of weights
    idstrans: np.ndarray
      Transformed array of ids
    """
    if not (len(y.shape) == 1 or len(y.shape) == 2 and y.shape[1] == 1):
      raise ValueError("This transform is not defined for multitask y")
    # THis reshape is safe because of guard above.
    y = np.reshape(y, (len(y), 1))
    w_t = w
    n_powers = len(self.powers)
    if self.transform_X:
      X_t = np.power(X, self.powers[0])
      for i in range(1, n_powers):
        X_t = np.hstack((X_t, np.power(X, self.powers[i])))
      y_t = y
    if self.transform_y:
      y_t = np.power(y, self.powers[0])
      for i in range(1, n_powers):
        y_t = np.hstack((y_t, np.power(y, self.powers[i])))
      X_t = X
    return (X_t, y_t, w_t, ids)

  def untransform(self, z: np.ndarray) -> np.ndarray:
    """Undo transformation on provided data.

    Parameters
    ----------
    z: np.ndarray,
      Transformed y array

    Returns
    -------
    np.ndarray
      Array with the power transformation undone.
    """
    n_powers = len(self.powers)
    orig_len = (z.shape[1]) // n_powers
    z = z[:, :orig_len]
    z = np.power(z, 1 / self.powers[0])
    return z


class CoulombFitTransformer(Transformer):
  """Performs randomization and binarization operations on batches of Coulomb Matrix features during fit.

  Examples
  --------
  >>> n_samples = 10
  >>> n_features = 3
  >>> n_tasks = 1
  >>> ids = np.arange(n_samples)
  >>> X = np.random.rand(n_samples, n_features, n_features)
  >>> y = np.zeros((n_samples, n_tasks))
  >>> w = np.ones((n_samples, n_tasks))
  >>> dataset = dc.data.NumpyDataset(X, y, w, ids)
  >>> fit_transformers = [dc.trans.CoulombFitTransformer(dataset)]
  >>> model = dc.models.MultitaskFitTransformRegressor(n_tasks,
  ...    [n_features, n_features], batch_size=n_samples, fit_transformers=fit_transformers, n_evals=1)
  >>> print(model.n_features)
  12
  """

  def __init__(self, dataset: Dataset):
    """Initializes CoulombFitTransformer.

    Parameters
    ----------
    dataset: dc.data.Dataset
      Dataset object to be transformed.
    """
    X = dataset.X
    num_atoms = X.shape[1]
    self.step = 1.0
    self.noise = 1.0
    self.triuind = (np.arange(num_atoms)[:, np.newaxis] <=
                    np.arange(num_atoms)[np.newaxis, :]).flatten()
    self.max = 0
    for _ in range(10):
      self.max = np.maximum(self.max, self.realize(X).max(axis=0))
    X = self.expand(self.realize(X))
    self.nbout = X.shape[1]
    self.mean = X.mean(axis=0)
    self.std = (X - self.mean).std()
    super(CoulombFitTransformer, self).__init__(transform_X=True)

  def realize(self, X: np.ndarray) -> np.ndarray:
    """Randomize features.

    Parameters
    ----------
    X: np.ndarray
      Features

    Returns
    -------
    X: np.ndarray
      Randomized features
    """

    def _realize_(x):
      assert (len(x.shape) == 2)
      inds = np.argsort(-(x**2).sum(axis=0)**.5 +
                        np.random.normal(0, self.noise, x[0].shape))
      x = x[inds, :][:, inds] * 1
      x = x.flatten()[self.triuind]
      return x

    return np.array([_realize_(z) for z in X])

  def normalize(self, X: np.ndarray) -> np.ndarray:
    """Normalize features.

    Parameters
    ----------
    X: np.ndarray
      Features

    Returns
    -------
    X: np.ndarray
      Normalized features
    """
    return (X - self.mean) / self.std

  def expand(self, X: np.ndarray) -> np.ndarray:
    """Binarize features.

    Parameters
    ----------
    X: np.ndarray
      Features

    Returns
    -------
    X: np.ndarray
      Binarized features
    """
    Xexp = []
    for i in range(X.shape[1]):
      for k in np.arange(0, self.max[i] + self.step, self.step):  # type: ignore
        Xexp += [np.tanh((X[:, i] - k) / self.step)]
    return np.array(Xexp).T

  def X_transform(self, X: np.ndarray) -> np.ndarray:
    """Perform Coulomb Fit transform on features.

    Parameters
    ----------
    X: np.ndarray
      Features

    Returns
    -------
    X: np.ndarray
      Transformed features
    """

    X = self.normalize(self.expand(self.realize(X)))
    return X

  def transform_array(
      self, X: np.ndarray, y: np.ndarray, w: np.ndarray,
      ids: np.ndarray) -> Tuple[np.ndarray, np.ndarray, np.ndarray, np.ndarray]:
    """Performs randomization and binarization operations on data.

    Parameters
    ----------
    X: np.ndarray
      Array of features
    y: np.ndarray
      Array of labels
    w: np.ndarray
      Array of weights.
    ids: np.ndarray
      Array of identifiers.

    Returns
    -------
    Xtrans: np.ndarray
      Transformed array of features
    ytrans: np.ndarray
      Transformed array of labels
    wtrans: np.ndarray
      Transformed array of weights
    idstrans: np.ndarray
      Transformed array of ids
    """
    X = self.X_transform(X)
    return (X, y, w, ids)

  def untransform(self, z: np.ndarray) -> np.ndarray:
    "Not implemented."
    raise NotImplementedError(
        "Cannot untransform datasets with FitTransformer.")


class IRVTransformer(Transformer):
  """Performs transform from ECFP to IRV features(K nearest neighbors).

  This transformer is required by `MultitaskIRVClassifier` as a preprocessing
  step before training.

  Examples
  --------
  Let's start by defining the parameters of the dataset we're about to
  transform.

  >>> n_feat = 128
  >>> N = 20
  >>> n_tasks = 2

  Let's now make our dataset object

  >>> import numpy as np
  >>> import deepchem as dc
  >>> X = np.random.randint(2, size=(N, n_feat))
  >>> y = np.zeros((N, n_tasks))
  >>> w = np.ones((N, n_tasks))
  >>> dataset = dc.data.NumpyDataset(X, y, w)

  And let's apply our transformer with 10 nearest neighbors.

  >>> K = 10
  >>> trans = dc.trans.IRVTransformer(K, n_tasks, dataset)
  >>> dataset = trans.transform(dataset)

  Note
  ----
  This class requires TensorFlow to be installed.
  """

  def __init__(self, K: int, n_tasks: int, dataset: Dataset):
    """Initializes IRVTransformer.

    Parameters
    ----------
    K: int
      number of nearest neighbours being count
    n_tasks: int
      number of tasks
    dataset: dc.data.Dataset object
      train_dataset
    """
    self.X = dataset.X
    self.n_tasks = n_tasks
    self.K = K
    self.y = dataset.y
    self.w = dataset.w
    super(IRVTransformer, self).__init__(transform_X=True)

  def realize(self, similarity: np.ndarray, y: np.ndarray,
              w: np.ndarray) -> List:
    """find samples with top ten similarity values in the reference dataset

    Parameters
    ----------
    similarity: np.ndarray
      similarity value between target dataset and reference dataset
      should have size of (n_samples_in_target, n_samples_in_reference)
    y: np.array
      labels for a single task
    w: np.array
      weights for a single task

    Returns
    -------
    features: list
      n_samples * np.array of size (2*K,)
      each array includes K similarity values and corresponding labels
    """
    features = []
    similarity_xs = similarity * np.sign(w)
    [target_len, reference_len] = similarity_xs.shape
    values = []
    top_labels = []
    # map the indices to labels
    for count in range(target_len // 100 + 1):
      similarity = similarity_xs[count * 100:min((count + 1) *
                                                 100, target_len), :]
      # generating batch of data by slicing similarity matrix
      # into 100*reference_dataset_length
      indice = np.argsort(similarity)[:, -(self.K + 1):][:, ::-1]
      value = np.take_along_axis(similarity, indice, axis=1)
      top_label = np.take(y, indice)
      values.append(value)
      top_labels.append(top_label)
    values_np = np.concatenate(values, axis=0)
    top_labels_np = np.concatenate(top_labels, axis=0)
    # concatenate batches of data together
    for count in range(values_np.shape[0]):
      if values_np[count, 0] == 1:
        features.append(
            np.concatenate([
                values_np[count, 1:(self.K + 1)],
                top_labels_np[count, 1:(self.K + 1)]
            ]))
        # highest similarity is 1: target is in the reference
        # use the following K points
      else:
        features.append(
            np.concatenate(
                [values_np[count, 0:self.K], top_labels_np[count, 0:self.K]]))
        # highest less than 1: target not in the reference, use top K points
    return features

  def X_transform(self, X_target: np.ndarray) -> np.ndarray:
    """ Calculate similarity between target dataset(X_target) and
    reference dataset(X): #(1 in intersection)/#(1 in union)

    similarity = (X_target intersect X)/(X_target union X)

    Parameters
    ----------
    X_target: np.ndarray
      fingerprints of target dataset
      should have same length with X in the second axis

    Returns
    -------
    X_target: np.ndarray
      features of size(batch_size, 2*K*n_tasks)
    """
    X_target2 = []
    n_features = X_target.shape[1]
    logger.info('start similarity calculation')
    time1 = time.time()
    similarity = IRVTransformer.matrix_mul(X_target, np.transpose(
        self.X)) / (n_features - IRVTransformer.matrix_mul(
            1 - X_target, np.transpose(1 - self.X)))
    time2 = time.time()
    logger.info('similarity calculation takes %i s' % (time2 - time1))
    for i in range(self.n_tasks):
      X_target2.append(self.realize(similarity, self.y[:, i], self.w[:, i]))
    return np.concatenate([z for z in np.array(X_target2)], axis=1)

  @staticmethod
  def matrix_mul(X1, X2, shard_size=5000):
    """ Calculate matrix multiplication for big matrix,
    X1 and X2 are sliced into pieces with shard_size rows(columns)
    then multiplied together and concatenated to the proper size
    """
    X1 = np.float_(X1)
    X2 = np.float_(X2)
    X1_shape = X1.shape
    X2_shape = X2.shape
    assert X1_shape[1] == X2_shape[0]
    X1_iter = X1_shape[0] // shard_size + 1
    X2_iter = X2_shape[1] // shard_size + 1
    all_result = np.zeros((1,))
    for X1_id in range(X1_iter):
      result = np.zeros((1,))
      for X2_id in range(X2_iter):
        partial_result = np.matmul(
            X1[X1_id * shard_size:min((X1_id + 1) *
                                      shard_size, X1_shape[0]), :],
            X2[:, X2_id * shard_size:min((X2_id + 1) *
                                         shard_size, X2_shape[1])])
        # calculate matrix multiplicatin on slices
        if result.size == 1:
          result = partial_result
        else:
          result = np.concatenate((result, partial_result), axis=1)
        # concatenate the slices together
        del partial_result
      if all_result.size == 1:
        all_result = result
      else:
        all_result = np.concatenate((all_result, result), axis=0)
      del result
    return all_result

  def transform(self,
                dataset: Dataset,
                parallel: bool = False,
                out_dir: Optional[str] = None,
                **kwargs) -> Union[DiskDataset, NumpyDataset]:
    """Transforms a given dataset

    Parameters
    ----------
    dataset: Dataset
      Dataset to transform
    parallel: bool, optional, (default False)
      Whether to parallelize this transformation. Currently ignored.
    out_dir: str, optional (default None)
      Directory to write resulting dataset.

    Returns
    -------
    DiskDataset or NumpyDataset
      `Dataset` object that is transformed.
    """
    X_length = dataset.X.shape[0]
    X_trans = []
    for count in range(X_length // 5000 + 1):
      X_trans.append(
          self.X_transform(
              dataset.X[count * 5000:min((count + 1) * 5000, X_length), :]))
    X = np.concatenate(X_trans, axis=0)
    if out_dir is None:
      return NumpyDataset(X, dataset.y, dataset.w, ids=None)
    return DiskDataset.from_numpy(X, dataset.y, dataset.w, data_dir=out_dir)

  def untransform(self, z: np.ndarray) -> np.ndarray:
    "Not implemented."
    raise NotImplementedError(
        "Cannot untransform datasets with IRVTransformer.")


class DAGTransformer(Transformer):
  """Performs transform from ConvMol adjacency lists to DAG calculation orders

  This transformer is used by `DAGModel` before training to transform its
  inputs to the correct shape. This expansion turns a molecule with `n` atoms
  into `n` DAGs, each with root at a different atom in the molecule.

  Examples
  --------
  Let's transform a small dataset of molecules.

  >>> N = 10
  >>> n_feat = 5
  >>> import numpy as np
  >>> feat = dc.feat.ConvMolFeaturizer()
  >>> X = feat(["C", "CC"])
  >>> y = np.random.rand(N)
  >>> dataset = dc.data.NumpyDataset(X, y)
  >>> trans = dc.trans.DAGTransformer(max_atoms=5)
  >>> dataset = trans.transform(dataset)
  """

  def __init__(self, max_atoms: int = 50):
    """Initializes DAGTransformer.

    Parameters
    ----------
    max_atoms: int, optional (Default 50)
      Maximum number of atoms to allow
    """
    self.max_atoms = max_atoms
    super(DAGTransformer, self).__init__(transform_X=True)

  def transform_array(
      self, X: np.ndarray, y: np.ndarray, w: np.ndarray,
      ids: np.ndarray) -> Tuple[np.ndarray, np.ndarray, np.ndarray, np.ndarray]:
    """Transform the data in a set of (X, y, w, ids) arrays.

    Parameters
    ----------
    X: np.ndarray
      Array of features
    y: np.ndarray
      Array of labels
    w: np.ndarray
      Array of weights.
    ids: np.ndarray
      Array of identifiers.

    Returns
    -------
    Xtrans: np.ndarray
      Transformed array of features
    ytrans: np.ndarray
      Transformed array of labels
    wtrans: np.ndarray
      Transformed array of weights
    idstrans: np.ndarray
      Transformed array of ids
    """
    for idm, mol in enumerate(X):
      X[idm].parents = self.UG_to_DAG(mol)
    return (X, y, w, ids)

  def untransform(self, z: np.ndarray) -> np.ndarray:
    "Not implemented."
    raise NotImplementedError(
        "Cannot untransform datasets with DAGTransformer.")

  def UG_to_DAG(self, sample: ConvMol) -> List:
    """This function generates the DAGs for a molecule

    Parameters
    ----------
    sample: `ConvMol`
      Molecule to transform

    Returns
    -------
    List
      List of parent adjacency matrices
    """
    # list of calculation orders for DAGs
    # stemming from one specific atom in the molecule
    parents = []
    # starting from the adjacency list derived by graphconv featurizer
    UG = sample.get_adjacency_list()
    # number of atoms, also number of DAGs
    n_atoms = sample.get_num_atoms()
    # DAG on a molecule with k atoms includes k steps of calculation,
    # each step calculating graph features for one atom.
    # `max_atoms` is the maximum number of steps
    max_atoms = self.max_atoms
    for count in range(n_atoms):
      # each iteration generates the DAG starting from atom with index `count`
      DAG = []
      # list of lists, elements represent the calculation orders
      # for atoms in the current graph
      parent: List[Any] = [[] for i in range(n_atoms)]
      # starting from the target atom with index `count`
      current_atoms = [count]
      # flags of whether the atom is already included in the DAG
      atoms_indicator = np.zeros((n_atoms,))
      # atom `count` is in the DAG
      radial = 1
      atoms_indicator[count] = radial
      # recording number of radial propagation steps
      while not np.all(atoms_indicator):
        # in the fisrt loop, atoms directly connected to `count` will be added
        # into the DAG(radial=0), then atoms two-bond away from `count`
        # will be added in the second loop(radial=1).
        # atoms i-bond away will be added in i-th loop
        if radial > n_atoms:
          # when molecules have separate parts, starting from one part,
          # it is not possible to include all atoms.
          # this break quit the loop when going into such condition
          break
        # reinitialize targets for next iteration
        next_atoms = []
        radial = radial + 1
        for current_atom in current_atoms:
          for atom_adj in UG[current_atom]:
            # atoms connected to current_atom
            if atoms_indicator[atom_adj] == 0:
              # generate the dependency map of current DAG
              # atoms connected to `current_atoms`(and not included in the DAG)
              # are added, and will be the `current_atoms` for next iteration.
              DAG.append((current_atom, atom_adj))
              atoms_indicator[atom_adj] = radial
              next_atoms.append(atom_adj)
        current_atoms = next_atoms
      # DAG starts from the target atom, calculation should go in reverse
      for edge in reversed(DAG):
        # `edge[1]` is the parent of `edge[0]`
        parent[edge[0]].append(edge[1] % max_atoms)
        parent[edge[0]].extend(parent[edge[1]])

      for i, order in enumerate(parent):
        parent[i] = sorted(order, key=lambda x: atoms_indicator[x])
      # after this loop, `parents[i]` includes all parents of atom i
      for ids, atom in enumerate(parent):
        # manually adding the atom index into its parents list
        parent[ids].insert(0, ids % max_atoms)
      # after this loop, `parents[i][0]` is i, `parents[i][1:]` are all parents of atom i

      # atoms with less parents(farther from the target atom) come first.
      # graph features of atoms without parents will be first calculated,
      # then atoms with more parents can be calculated in order
      # based on previously calculated graph features.
      # target atom of this DAG will be calculated in the last step
      parent = sorted(parent, key=len)

      for ids, atom in enumerate(parent):
        n_par = len(atom)
        # padding with `max_atoms`
        if n_par < max_atoms:
          parent[ids].extend([max_atoms for i in range(max_atoms - n_par)])
        if n_par > max_atoms:
          parent[ids] = parent[ids][:max_atoms]

      if len(parent) > max_atoms:
        parent = parent[-max_atoms:]
      while len(parent) < max_atoms:
        # padding
        parent.insert(0, [max_atoms] * max_atoms)
      # `parents[i]` is the calculation order for the DAG stemming from atom i,
      # which is a max_atoms * max_atoms numpy array after padding
      parents.append(np.array(parent))

    return parents


class ImageTransformer(Transformer):
  """Convert an image into width, height, channel

  Note
  ----
  This class require Pillow to be installed.
  """

  def __init__(self, size: Tuple[int, int]):
    """Initializes ImageTransformer.

    Parameters
    ----------
    size: Tuple[int, int]
      The image size, a tuple of (width, height).
    """
    self.size = size
    super(ImageTransformer, self).__init__(transform_X=True)

  def transform_array(self, X, y, w):
    """Transform the data in a set of (X, y, w, ids) arrays.

    Parameters
    ----------
    X: np.ndarray
      Array of features
    y: np.ndarray
      Array of labels
    w: np.ndarray
      Array of weights.
    ids: np.ndarray
      Array of identifiers.

    Returns
    -------
    Xtrans: np.ndarray
      Transformed array of features
    ytrans: np.ndarray
      Transformed array of labels
    wtrans: np.ndarray
      Transformed array of weights
    idstrans: np.ndarray
      Transformed array of ids
    """
    try:
      from PIL import Image
    except ModuleNotFoundError:
      raise ImportError("This function requires Pillow to be installed.")
    images = [scipy.ndimage.imread(x, mode='RGB') for x in X]
    images = [Image.fromarray(x).resize(self.size) for x in images]
    return np.array(images), y, w


<<<<<<< HEAD
class ANITransformer(Transformer):
  """Performs transform from 3D coordinates to ANI symmetry functions

  Note
  ----
  This class requires TensorFlow to be installed.
  """

  def __init__(self,
               max_atoms=23,
               radial_cutoff=4.6,
               angular_cutoff=3.1,
               radial_length=32,
               angular_length=8,
               atom_cases=[1, 6, 7, 8, 16],
               atomic_number_differentiated=True,
               coordinates_in_bohr=True):
    """
    Only X can be transformed
    """
    self.max_atoms = max_atoms
    self.radial_cutoff = radial_cutoff
    self.angular_cutoff = angular_cutoff
    self.radial_length = radial_length
    self.angular_length = angular_length
    self.atom_cases = atom_cases
    self.atomic_number_differentiated = atomic_number_differentiated
    self.coordinates_in_bohr = coordinates_in_bohr
    self.compute_graph = self.build()
    self.sess = tf.Session(graph=self.compute_graph)
    self.transform_batch_size = 32
    super(ANITransformer, self).__init__(transform_X=True)

  def transform_array(self, X, y, w):
    if self.transform_X:

      X_out = []
      num_transformed = 0
      start = 0

      batch_size = self.transform_batch_size

      while True:
        end = min((start + 1) * batch_size, X.shape[0])
        X_batch = X[(start * batch_size):end]
        output = self.sess.run(
            [self.outputs], feed_dict={self.inputs: X_batch})[0]
        X_out.append(output)
        num_transformed = num_transformed + X_batch.shape[0]
        logger.info('%i samples transformed' % num_transformed)
        start += 1
        if end >= len(X):
          break

      X_new = np.concatenate(X_out, axis=0)
      assert X_new.shape[0] == X.shape[0]
    return (X_new, y, w)

  def untransform(self, z: np.ndarray) -> np.ndarray:
    raise NotImplementedError(
        "Cannot untransform datasets with ANITransformer.")

  def build(self):
    """ tensorflow computation graph for transform """
    graph = tf.Graph()
    with graph.as_default():
      self.inputs = tf.keras.Input(
          dtype=tf.float32, shape=(None, self.max_atoms, 4))
      atom_numbers = tf.cast(self.inputs[:, :, 0], tf.int32)
      flags = tf.sign(atom_numbers)
      flags = tf.cast(
          tf.expand_dims(flags, 1) * tf.expand_dims(flags, 2), tf.float32)
      coordinates = self.inputs[:, :, 1:]
      if self.coordinates_in_bohr:
        coordinates = coordinates * 0.52917721092
      d = self.distance_matrix(coordinates, flags)
      d_radial_cutoff = self.distance_cutoff(d, self.radial_cutoff, flags)
      d_angular_cutoff = self.distance_cutoff(d, self.angular_cutoff, flags)
      radial_sym = self.radial_symmetry(d_radial_cutoff, d, atom_numbers)
      angular_sym = self.angular_symmetry(d_angular_cutoff, d, atom_numbers,
                                          coordinates)
      self.outputs = tf.concat(
          [
              tf.cast(tf.expand_dims(atom_numbers, 2), tf.float32), radial_sym,
              angular_sym
          ],
          axis=2)
    return graph

  def distance_matrix(self, coordinates, flags):
    """ Generate distance matrix """
    max_atoms = self.max_atoms
    tensor1 = tf.stack([coordinates] * max_atoms, axis=1)
    tensor2 = tf.stack([coordinates] * max_atoms, axis=2)

    # Calculate pairwise distance
    d = tf.sqrt(tf.reduce_sum(tf.square(tensor1 - tensor2), axis=3))
    # Masking for valid atom index
    d = d * flags
    return d

  def distance_cutoff(self, d, cutoff, flags):
    """ Generate distance matrix with trainable cutoff """
    # Cutoff with threshold Rc
    d_flag = flags * tf.sign(cutoff - d)
    d_flag = tf.nn.relu(d_flag)
    d_flag = d_flag * tf.expand_dims(
        tf.expand_dims((1 - tf.eye(self.max_atoms)), 0), -1)
    d = 0.5 * (tf.cos(np.pi * d / cutoff) + 1)
    return d * d_flag

  def radial_symmetry(self, d_cutoff, d, atom_numbers):
    """ Radial Symmetry Function """
    embedding = tf.eye(np.max(self.atom_cases) + 1)
    atom_numbers_embedded = tf.nn.embedding_lookup(embedding, atom_numbers)

    Rs = np.linspace(0., self.radial_cutoff, self.radial_length)
    ita = np.ones_like(Rs) * 3 / (Rs[1] - Rs[0])**2
    Rs = tf.cast(np.reshape(Rs, (1, 1, 1, -1)), tf.float32)
    ita = tf.cast(np.reshape(ita, (1, 1, 1, -1)), tf.float32)
    length = ita.get_shape().as_list()[-1]

    d_cutoff = tf.stack([d_cutoff] * length, axis=3)
    d = tf.stack([d] * length, axis=3)

    out = tf.exp(-ita * tf.square(d - Rs)) * d_cutoff
    if self.atomic_number_differentiated:
      out_tensors = []
      for atom_type in self.atom_cases:
        selected_atoms = tf.expand_dims(
            tf.expand_dims(atom_numbers_embedded[:, :, atom_type], axis=1),
            axis=3)
        out_tensors.append(tf.reduce_sum(out * selected_atoms, axis=2))
      return tf.concat(out_tensors, axis=2)
    else:
      return tf.reduce_sum(out, axis=2)

  def angular_symmetry(self, d_cutoff, d, atom_numbers, coordinates):
    """ Angular Symmetry Function """

    max_atoms = self.max_atoms
    embedding = tf.eye(np.max(self.atom_cases) + 1)
    atom_numbers_embedded = tf.nn.embedding_lookup(embedding, atom_numbers)

    Rs = np.linspace(0., self.angular_cutoff, self.angular_length)
    ita = 3 / (Rs[1] - Rs[0])**2
    thetas = np.linspace(0., np.pi, self.angular_length)
    zeta = float(self.angular_length**2)

    ita, zeta, Rs, thetas = np.meshgrid(ita, zeta, Rs, thetas)
    zeta = tf.cast(np.reshape(zeta, (1, 1, 1, 1, -1)), tf.float32)
    ita = tf.cast(np.reshape(ita, (1, 1, 1, 1, -1)), tf.float32)
    Rs = tf.cast(np.reshape(Rs, (1, 1, 1, 1, -1)), tf.float32)
    thetas = tf.cast(np.reshape(thetas, (1, 1, 1, 1, -1)), tf.float32)
    length = zeta.get_shape().as_list()[-1]

    vector_distances = tf.stack([coordinates] * max_atoms, 1) - tf.stack(
        [coordinates] * max_atoms, 2)
    R_ij = tf.stack([d] * max_atoms, axis=3)
    R_ik = tf.stack([d] * max_atoms, axis=2)
    f_R_ij = tf.stack([d_cutoff] * max_atoms, axis=3)
    f_R_ik = tf.stack([d_cutoff] * max_atoms, axis=2)

    # Define angle theta = arccos(R_ij(Vector) dot R_ik(Vector)/R_ij(distance)/R_ik(distance))
    vector_mul = tf.reduce_sum(tf.stack([vector_distances] * max_atoms, axis=3) * \
                               tf.stack([vector_distances] * max_atoms, axis=2), axis=4)
    vector_mul = vector_mul * tf.sign(f_R_ij) * tf.sign(f_R_ik)
    theta = tf.acos(tf.math.divide(vector_mul, R_ij * R_ik + 1e-5))

    R_ij = tf.stack([R_ij] * length, axis=4)
    R_ik = tf.stack([R_ik] * length, axis=4)
    f_R_ij = tf.stack([f_R_ij] * length, axis=4)
    f_R_ik = tf.stack([f_R_ik] * length, axis=4)
    theta = tf.stack([theta] * length, axis=4)

    out_tensor = tf.pow((1. + tf.cos(theta - thetas)) / 2., zeta) * \
                 tf.exp(-ita * tf.square((R_ij + R_ik) / 2. - Rs)) * f_R_ij * f_R_ik * 2

    if self.atomic_number_differentiated:
      out_tensors = []
      for id_j, atom_type_j in enumerate(self.atom_cases):
        for atom_type_k in self.atom_cases[id_j:]:
          selected_atoms = tf.stack([atom_numbers_embedded[:, :, atom_type_j]] * max_atoms, axis=2) * \
                           tf.stack([atom_numbers_embedded[:, :, atom_type_k]] * max_atoms, axis=1)
          selected_atoms = tf.expand_dims(
              tf.expand_dims(selected_atoms, axis=1), axis=4)
          out_tensors.append(
              tf.reduce_sum(out_tensor * selected_atoms, axis=(2, 3)))
      return tf.concat(out_tensors, axis=2)
    else:
      return tf.reduce_sum(out_tensor, axis=(2, 3))

  def get_num_feats(self):
    n_feat = self.outputs.get_shape().as_list()[-1]
    return n_feat
=======
# class ANITransformer(Transformer):
#   """Performs transform from 3D coordinates to ANI symmetry functions

#   Note
#   ----
#   This class requires TensorFlow to be installed.
#   """

#   def __init__(self,
#                max_atoms=23,
#                radial_cutoff=4.6,
#                angular_cutoff=3.1,
#                radial_length=32,
#                angular_length=8,
#                atom_cases=[1, 6, 7, 8, 16],
#                atomic_number_differentiated=True,
#                coordinates_in_bohr=True):
#     """
#     Only X can be transformed
#     """
#     import tensorflow as tf
#     self.max_atoms = max_atoms
#     self.radial_cutoff = radial_cutoff
#     self.angular_cutoff = angular_cutoff
#     self.radial_length = radial_length
#     self.angular_length = angular_length
#     self.atom_cases = atom_cases
#     self.atomic_number_differentiated = atomic_number_differentiated
#     self.coordinates_in_bohr = coordinates_in_bohr
#     self.compute_graph = self.build()
#     self.sess = tf.Session(graph=self.compute_graph)
#     self.transform_batch_size = 32
#     super(ANITransformer, self).__init__(transform_X=True)

#   def transform_array(self, X, y, w):
#     if self.transform_X:

#       X_out = []
#       num_transformed = 0
#       start = 0

#       batch_size = self.transform_batch_size

#       while True:
#         end = min((start + 1) * batch_size, X.shape[0])
#         X_batch = X[(start * batch_size):end]
#         output = self.sess.run(
#             [self.outputs], feed_dict={self.inputs: X_batch})[0]
#         X_out.append(output)
#         num_transformed = num_transformed + X_batch.shape[0]
#         logger.info('%i samples transformed' % num_transformed)
#         start += 1
#         if end >= len(X):
#           break

#       X_new = np.concatenate(X_out, axis=0)
#       assert X_new.shape[0] == X.shape[0]
#     return (X_new, y, w)

#   def untransform(self, z):
#     raise NotImplementedError(
#         "Cannot untransform datasets with ANITransformer.")

#   def build(self):
#     """ tensorflow computation graph for transform """
#     import tensorflow as tf
#     graph = tf.Graph()
#     with graph.as_default():
#       self.inputs = tf.keras.Input(
#           dtype=tf.float32, shape=(None, self.max_atoms, 4))
#       atom_numbers = tf.cast(self.inputs[:, :, 0], tf.int32)
#       flags = tf.sign(atom_numbers)
#       flags = tf.cast(
#           tf.expand_dims(flags, 1) * tf.expand_dims(flags, 2), tf.float32)
#       coordinates = self.inputs[:, :, 1:]
#       if self.coordinates_in_bohr:
#         coordinates = coordinates * 0.52917721092
#       d = self.distance_matrix(coordinates, flags)
#       d_radial_cutoff = self.distance_cutoff(d, self.radial_cutoff, flags)
#       d_angular_cutoff = self.distance_cutoff(d, self.angular_cutoff, flags)
#       radial_sym = self.radial_symmetry(d_radial_cutoff, d, atom_numbers)
#       angular_sym = self.angular_symmetry(d_angular_cutoff, d, atom_numbers,
#                                           coordinates)
#       self.outputs = tf.concat(
#           [
#               tf.cast(tf.expand_dims(atom_numbers, 2), tf.float32), radial_sym,
#               angular_sym
#           ],
#           axis=2)
#     return graph

#   def distance_matrix(self, coordinates, flags):
#     """ Generate distance matrix """
#     import tensorflow as tf
#     max_atoms = self.max_atoms
#     tensor1 = tf.stack([coordinates] * max_atoms, axis=1)
#     tensor2 = tf.stack([coordinates] * max_atoms, axis=2)

#     # Calculate pairwise distance
#     d = tf.sqrt(tf.reduce_sum(tf.square(tensor1 - tensor2), axis=3))
#     # Masking for valid atom index
#     d = d * flags
#     return d

#   def distance_cutoff(self, d, cutoff, flags):
#     """ Generate distance matrix with trainable cutoff """
#     import tensorflow as tf
#     # Cutoff with threshold Rc
#     d_flag = flags * tf.sign(cutoff - d)
#     d_flag = tf.nn.relu(d_flag)
#     d_flag = d_flag * tf.expand_dims(
#         tf.expand_dims((1 - tf.eye(self.max_atoms)), 0), -1)
#     d = 0.5 * (tf.cos(np.pi * d / cutoff) + 1)
#     return d * d_flag

#   def radial_symmetry(self, d_cutoff, d, atom_numbers):
#     """ Radial Symmetry Function """
#     import tensorflow as tf
#     embedding = tf.eye(np.max(self.atom_cases) + 1)
#     atom_numbers_embedded = tf.nn.embedding_lookup(embedding, atom_numbers)

#     Rs = np.linspace(0., self.radial_cutoff, self.radial_length)
#     ita = np.ones_like(Rs) * 3 / (Rs[1] - Rs[0])**2
#     Rs = tf.cast(np.reshape(Rs, (1, 1, 1, -1)), tf.float32)
#     ita = tf.cast(np.reshape(ita, (1, 1, 1, -1)), tf.float32)
#     length = ita.get_shape().as_list()[-1]

#     d_cutoff = tf.stack([d_cutoff] * length, axis=3)
#     d = tf.stack([d] * length, axis=3)

#     out = tf.exp(-ita * tf.square(d - Rs)) * d_cutoff
#     if self.atomic_number_differentiated:
#       out_tensors = []
#       for atom_type in self.atom_cases:
#         selected_atoms = tf.expand_dims(
#             tf.expand_dims(atom_numbers_embedded[:, :, atom_type], axis=1),
#             axis=3)
#         out_tensors.append(tf.reduce_sum(out * selected_atoms, axis=2))
#       return tf.concat(out_tensors, axis=2)
#     else:
#       return tf.reduce_sum(out, axis=2)

#   def angular_symmetry(self, d_cutoff, d, atom_numbers, coordinates):
#     """ Angular Symmetry Function """
#     import tensorflow as tf
#     max_atoms = self.max_atoms
#     embedding = tf.eye(np.max(self.atom_cases) + 1)
#     atom_numbers_embedded = tf.nn.embedding_lookup(embedding, atom_numbers)

#     Rs = np.linspace(0., self.angular_cutoff, self.angular_length)
#     ita = 3 / (Rs[1] - Rs[0])**2
#     thetas = np.linspace(0., np.pi, self.angular_length)
#     zeta = float(self.angular_length**2)

#     ita, zeta, Rs, thetas = np.meshgrid(ita, zeta, Rs, thetas)
#     zeta = tf.cast(np.reshape(zeta, (1, 1, 1, 1, -1)), tf.float32)
#     ita = tf.cast(np.reshape(ita, (1, 1, 1, 1, -1)), tf.float32)
#     Rs = tf.cast(np.reshape(Rs, (1, 1, 1, 1, -1)), tf.float32)
#     thetas = tf.cast(np.reshape(thetas, (1, 1, 1, 1, -1)), tf.float32)
#     length = zeta.get_shape().as_list()[-1]

#     vector_distances = tf.stack([coordinates] * max_atoms, 1) - tf.stack(
#         [coordinates] * max_atoms, 2)
#     R_ij = tf.stack([d] * max_atoms, axis=3)
#     R_ik = tf.stack([d] * max_atoms, axis=2)
#     f_R_ij = tf.stack([d_cutoff] * max_atoms, axis=3)
#     f_R_ik = tf.stack([d_cutoff] * max_atoms, axis=2)

#     # Define angle theta = arccos(R_ij(Vector) dot R_ik(Vector)/R_ij(distance)/R_ik(distance))
#     vector_mul = tf.reduce_sum(tf.stack([vector_distances] * max_atoms, axis=3) * \
#                                tf.stack([vector_distances] * max_atoms, axis=2), axis=4)
#     vector_mul = vector_mul * tf.sign(f_R_ij) * tf.sign(f_R_ik)
#     theta = tf.acos(tf.math.divide(vector_mul, R_ij * R_ik + 1e-5))

#     R_ij = tf.stack([R_ij] * length, axis=4)
#     R_ik = tf.stack([R_ik] * length, axis=4)
#     f_R_ij = tf.stack([f_R_ij] * length, axis=4)
#     f_R_ik = tf.stack([f_R_ik] * length, axis=4)
#     theta = tf.stack([theta] * length, axis=4)

#     out_tensor = tf.pow((1. + tf.cos(theta - thetas)) / 2., zeta) * \
#                  tf.exp(-ita * tf.square((R_ij + R_ik) / 2. - Rs)) * f_R_ij * f_R_ik * 2

#     if self.atomic_number_differentiated:
#       out_tensors = []
#       for id_j, atom_type_j in enumerate(self.atom_cases):
#         for atom_type_k in self.atom_cases[id_j:]:
#           selected_atoms = tf.stack([atom_numbers_embedded[:, :, atom_type_j]] * max_atoms, axis=2) * \
#                            tf.stack([atom_numbers_embedded[:, :, atom_type_k]] * max_atoms, axis=1)
#           selected_atoms = tf.expand_dims(
#               tf.expand_dims(selected_atoms, axis=1), axis=4)
#           out_tensors.append(
#               tf.reduce_sum(out_tensor * selected_atoms, axis=(2, 3)))
#       return tf.concat(out_tensors, axis=2)
#     else:
#       return tf.reduce_sum(out_tensor, axis=(2, 3))

#   def get_num_feats(self):
#     n_feat = self.outputs.get_shape().as_list()[-1]
#     return n_feat
>>>>>>> 2313f885


class FeaturizationTransformer(Transformer):
  """A transformer which runs a featurizer over the X values of a dataset.

  Datasets used by this transformer must be compatible with the internal
  featurizer. The idea of this transformer is that it allows for the
  application of a featurizer to an existing dataset.

  Examples
  --------
  >>> smiles = ["C", "CC"]
  >>> X = np.array(smiles)
  >>> y = np.array([1, 0])
  >>> dataset = dc.data.NumpyDataset(X, y)
  >>> trans = dc.trans.FeaturizationTransformer(dataset, dc.feat.CircularFingerprint())
  >>> dataset = trans.transform(dataset)
  """

  def __init__(self,
               dataset: Optional[Dataset] = None,
               featurizer: Optional[Featurizer] = None):
    """Initialization of FeaturizationTransformer

    Parameters
    ----------
    dataset: dc.data.Dataset object, optional (default None)
      Dataset to be transformed
    featurizer: dc.feat.Featurizer object, optional (default None)
      Featurizer applied to perform transformations.
    """
    if featurizer is None:
      raise ValueError("featurizer must be specified.")
    self.featurizer = featurizer
    super(FeaturizationTransformer, self).__init__(
        transform_X=True, dataset=dataset)

  def transform_array(
      self, X: np.ndarray, y: np.ndarray, w: np.ndarray,
      ids: np.ndarray) -> Tuple[np.ndarray, np.ndarray, np.ndarray, np.ndarray]:
    """Transforms arrays of rdkit mols using internal featurizer.

    Parameters
    ----------
    X: np.ndarray
      Array of features
    y: np.ndarray
      Array of labels
    w: np.ndarray
      Array of weights.
    ids: np.ndarray
      Array of identifiers.

    Returns
    -------
    Xtrans: np.ndarray
      Transformed array of features
    ytrans: np.ndarray
      Transformed array of labels
    wtrans: np.ndarray
      Transformed array of weights
    idstrans: np.ndarray
      Transformed array of ids
    """
    X = self.featurizer.featurize(X)
    return X, y, w, ids


class DataTransforms(object):
  """Applies different data transforms to images.

  This utility class facilitates various image transformations that may be of
  use for handling image datasets.

  Note
  ----
  This class requires PIL to be installed.
  """

  def __init__(self, Image):
    self.Image = Image

  def scale(self, h, w):
    """Scales the image

    Parameters
    ----------
    h: int
      Height of the images
    w: int
      Width of the images

    Returns
    -------
    np.ndarray
      The scaled image.
    """
    from PIL import Image
    return Image.fromarray(self.Image).resize((h, w))

  def flip(self, direction="lr"):
    """Flips the image

    Parameters
    ----------
    direction: str
      "lr" denotes left-right flip and "ud" denotes up-down flip.

    Returns
    -------
    np.ndarray
      The flipped image.
    """
    if direction == "lr":
      return np.fliplr(self.Image)
    elif direction == "ud":
      return np.flipud(self.Image)
    else:
      raise ValueError(
          "Invalid flip command : Enter either lr (for left to right flip) or ud (for up to down flip)"
      )

  def rotate(self, angle=0):
    """Rotates the image

    Parameters
    ----------
    angle: float (default = 0 i.e no rotation)
      Denotes angle by which the image should be rotated (in Degrees)

    Returns
    -------
    np.ndarray
      The rotated image.
    """
    return scipy.ndimage.rotate(self.Image, angle)

  def gaussian_blur(self, sigma=0.2):
    """Adds gaussian noise to the image

    Parameters
    ----------
    sigma: float
      Std dev. of the gaussian distribution

    Returns
    -------
    np.ndarray
      The image added gaussian noise.
    """
    return scipy.ndimage.gaussian_filter(self.Image, sigma)

  def center_crop(self, x_crop, y_crop):
    """Crops the image from the center

    Parameters
    ----------
    x_crop: int
      the total number of pixels to remove in the horizontal direction, evenly split between the left and right sides
    y_crop: int
      the total number of pixels to remove in the vertical direction, evenly split between the top and bottom sides

    Returns
    -------
    np.ndarray
      The center cropped image.
    """
    y = self.Image.shape[0]
    x = self.Image.shape[1]
    x_start = x // 2 - (x_crop // 2)
    y_start = y // 2 - (y_crop // 2)
    return self.Image[y_start:y_start + y_crop, x_start:x_start + x_crop]

  def crop(self, left, top, right, bottom):
    """Crops the image and returns the specified rectangular region from an image

    Parameters
    ----------
    left: int
      the number of pixels to exclude from the left of the image
    top: int
      the number of pixels to exclude from the top of the image
    right: int
      the number of pixels to exclude from the right of the image
    bottom: int
      the number of pixels to exclude from the bottom of the image

    Returns
    -------
    np.ndarray
      The cropped image.
    """
    y = self.Image.shape[0]
    x = self.Image.shape[1]
    return self.Image[top:y - bottom, left:x - right]

  def convert2gray(self):
    """Converts the image to grayscale. The coefficients correspond to the Y' component of the Y'UV color system.

    Returns
    -------
    np.ndarray
      The grayscale image.
    """
    return np.dot(self.Image[..., :3], [0.2989, 0.5870, 0.1140])

  def shift(self, width, height, mode='constant', order=3):
    """Shifts the image

    Parameters
    ----------
    width: float
      Amount of width shift (positive values shift image right )
    height: float
      Amount of height shift(positive values shift image lower)
    mode: str
      Points outside the boundaries of the input are filled according to the
      given mode: (‘constant’, ‘nearest’, ‘reflect’ or ‘wrap’). Default is
      ‘constant’
    order: int
      The order of the spline interpolation, default is 3. The order has to be in the range 0-5.

    Returns
    -------
    np.ndarray
      The shifted image.
    """
    if len(self.Image.shape) == 2:
      return scipy.ndimage.shift(
          self.Image, [height, width], order=order, mode=mode)
    if len(self.Image.shape == 3):
      return scipy.ndimage.shift(
          self.Image, [height, width, 0], order=order, mode=mode)

  def gaussian_noise(self, mean=0, std=25.5):
    """Adds gaussian noise to the image

    Parameters
    ----------
    mean: float
      Mean of gaussian.
    std: float
      Standard deviation of gaussian.

    Returns
    -------
    np.ndarray
      The image added gaussian noise.
    """

    x = self.Image
    x = x + np.random.normal(loc=mean, scale=std, size=self.Image.shape)
    return x

  def salt_pepper_noise(self, prob=0.05, salt=255, pepper=0):
    """Adds salt and pepper noise to the image

    Parameters
    ----------
    prob: float
      probability of the noise.
    salt: float
      value of salt noise.
    pepper: float
      value of pepper noise.

    Returns
    -------
    np.ndarray
      The image added salt and pepper noise.
    """

    noise = np.random.random(size=self.Image.shape)
    x = self.Image
    x[noise < (prob / 2)] = pepper
    x[noise > (1 - prob / 2)] = salt
    return x

  def median_filter(self, size):
    """ Calculates a multidimensional median filter

    Parameters
    ----------
    size: int
      The kernel size in pixels.

    Returns
    -------
    np.ndarray
      The median filtered image.
    """
    from PIL import Image, ImageFilter
    image = Image.fromarray(self.Image)
    image = image.filter(ImageFilter.MedianFilter(size=size))
    return np.array(image)


class RxnSplitTransformer(Transformer):
  """Splits the reaction SMILES input into the source and target strings
  required for machine translation tasks.

  The input is expected to be in the form reactant>reagent>product. The source
  string would be reactants>reagents and the target string would be the products.

  The transformer can also separate the reagents from the reactants for a mixed
  training mode. During mixed training, the source string is transformed from
  reactants>reagent to reactants.reagent> . This can be toggled (default True)
  by setting the value of sep_reagent while calling the transformer.

  Examples
  --------
  >>> # When mixed training is toggled.
  >>> import numpy as np
  >>> from deepchem.trans.transformers import RxnSplitTransformer
  >>> reactions = np.array(["CC(C)C[Mg+].CON(C)C(=O)c1ccc(O)nc1>C1CCOC1.[Cl-]>CC(C)CC(=O)c1ccc(O)nc1","CCn1cc(C(=O)O)c(=O)c2cc(F)c(-c3ccc(N)cc3)cc21.O=CO>>CCn1cc(C(=O)O)c(=O)c2cc(F)c(-c3ccc(NC=O)cc3)cc21"], dtype=object)
  >>> trans = RxnSplitTransformer(sep_reagent=True)
  >>> split_reactions = trans.transform_array(X=reactions, y=np.array([]), w=np.array([]), ids=np.array([]))
  >>> split_reactions
  (array([['CC(C)C[Mg+].CON(C)C(=O)c1ccc(O)nc1>C1CCOC1.[Cl-]',
          'CC(C)CC(=O)c1ccc(O)nc1'],
         ['CCn1cc(C(=O)O)c(=O)c2cc(F)c(-c3ccc(N)cc3)cc21.O=CO>',
          'CCn1cc(C(=O)O)c(=O)c2cc(F)c(-c3ccc(NC=O)cc3)cc21']], dtype='<U51'), array([], dtype=float64), array([], dtype=float64), array([], dtype=float64))

  When mixed training is disabled, you get the following outputs:

  >>> trans_disable = RxnSplitTransformer(sep_reagent=False)
  >>> split_reactions = trans_disable.transform_array(X=reactions, y=np.array([]), w=np.array([]), ids=np.array([]))
  >>> split_reactions
  (array([['CC(C)C[Mg+].CON(C)C(=O)c1ccc(O)nc1.C1CCOC1.[Cl-]>',
          'CC(C)CC(=O)c1ccc(O)nc1'],
         ['CCn1cc(C(=O)O)c(=O)c2cc(F)c(-c3ccc(N)cc3)cc21.O=CO>',
          'CCn1cc(C(=O)O)c(=O)c2cc(F)c(-c3ccc(NC=O)cc3)cc21']], dtype='<U51'), array([], dtype=float64), array([], dtype=float64), array([], dtype=float64))

  Note
  ----
  This class only transforms the feature field of a reaction dataset like USPTO.
  """

  def __init__(self,
               sep_reagent: bool = True,
               dataset: Optional[Dataset] = None):
    """Initializes the Reaction split Transformer.

    Parameters
    ----------
    sep_reagent: bool, optional (default True)
      To separate the reagent and reactants for training.
    dataset: dc.data.Dataset object, optional (default None)
      Dataset to be transformed.
    """

    self.sep_reagent = sep_reagent
    super(RxnSplitTransformer, self).__init__(transform_X=True, dataset=dataset)

  def transform_array(
      self, X: np.ndarray, y: np.ndarray, w: np.ndarray,
      ids: np.ndarray) -> Tuple[np.ndarray, np.ndarray, np.ndarray, np.ndarray]:
    """Transform the data in a set of (X, y, w, ids) arrays.

    Parameters
    ----------
    X: np.ndarray
      Array of features(the reactions)
    y: np.ndarray
      Array of labels
    w: np.ndarray
      Array of weights.
    ids: np.ndarray
      Array of weights.

    Returns
    -------
    Xtrans: np.ndarray
      Transformed array of features
    ytrans: np.ndarray
      Transformed array of labels
    wtrans: np.ndarray
      Transformed array of weights
    idstrans: np.ndarray
      Transformed array of ids
    """

    reactant = list(map(lambda x: x.split('>')[0], X))
    reagent = list(map(lambda x: x.split('>')[1], X))
    product = list(map(lambda x: x.split('>')[2], X))

    if self.sep_reagent:
      source = [x + '>' + y for x, y in zip(reactant, reagent)]
    else:
      source = [
          x + '.' + y + '>' if y else x + '>' + y
          for x, y in zip(reactant, reagent)
      ]

    target = product

    X = np.column_stack((source, target))

    return (X, y, w, ids)

  def untransform(self, z):
    """Not Implemented."""
    raise NotImplementedError("Cannot untransform the source/target split.")<|MERGE_RESOLUTION|>--- conflicted
+++ resolved
@@ -1975,203 +1975,6 @@
     return np.array(images), y, w
 
 
-<<<<<<< HEAD
-class ANITransformer(Transformer):
-  """Performs transform from 3D coordinates to ANI symmetry functions
-
-  Note
-  ----
-  This class requires TensorFlow to be installed.
-  """
-
-  def __init__(self,
-               max_atoms=23,
-               radial_cutoff=4.6,
-               angular_cutoff=3.1,
-               radial_length=32,
-               angular_length=8,
-               atom_cases=[1, 6, 7, 8, 16],
-               atomic_number_differentiated=True,
-               coordinates_in_bohr=True):
-    """
-    Only X can be transformed
-    """
-    self.max_atoms = max_atoms
-    self.radial_cutoff = radial_cutoff
-    self.angular_cutoff = angular_cutoff
-    self.radial_length = radial_length
-    self.angular_length = angular_length
-    self.atom_cases = atom_cases
-    self.atomic_number_differentiated = atomic_number_differentiated
-    self.coordinates_in_bohr = coordinates_in_bohr
-    self.compute_graph = self.build()
-    self.sess = tf.Session(graph=self.compute_graph)
-    self.transform_batch_size = 32
-    super(ANITransformer, self).__init__(transform_X=True)
-
-  def transform_array(self, X, y, w):
-    if self.transform_X:
-
-      X_out = []
-      num_transformed = 0
-      start = 0
-
-      batch_size = self.transform_batch_size
-
-      while True:
-        end = min((start + 1) * batch_size, X.shape[0])
-        X_batch = X[(start * batch_size):end]
-        output = self.sess.run(
-            [self.outputs], feed_dict={self.inputs: X_batch})[0]
-        X_out.append(output)
-        num_transformed = num_transformed + X_batch.shape[0]
-        logger.info('%i samples transformed' % num_transformed)
-        start += 1
-        if end >= len(X):
-          break
-
-      X_new = np.concatenate(X_out, axis=0)
-      assert X_new.shape[0] == X.shape[0]
-    return (X_new, y, w)
-
-  def untransform(self, z: np.ndarray) -> np.ndarray:
-    raise NotImplementedError(
-        "Cannot untransform datasets with ANITransformer.")
-
-  def build(self):
-    """ tensorflow computation graph for transform """
-    graph = tf.Graph()
-    with graph.as_default():
-      self.inputs = tf.keras.Input(
-          dtype=tf.float32, shape=(None, self.max_atoms, 4))
-      atom_numbers = tf.cast(self.inputs[:, :, 0], tf.int32)
-      flags = tf.sign(atom_numbers)
-      flags = tf.cast(
-          tf.expand_dims(flags, 1) * tf.expand_dims(flags, 2), tf.float32)
-      coordinates = self.inputs[:, :, 1:]
-      if self.coordinates_in_bohr:
-        coordinates = coordinates * 0.52917721092
-      d = self.distance_matrix(coordinates, flags)
-      d_radial_cutoff = self.distance_cutoff(d, self.radial_cutoff, flags)
-      d_angular_cutoff = self.distance_cutoff(d, self.angular_cutoff, flags)
-      radial_sym = self.radial_symmetry(d_radial_cutoff, d, atom_numbers)
-      angular_sym = self.angular_symmetry(d_angular_cutoff, d, atom_numbers,
-                                          coordinates)
-      self.outputs = tf.concat(
-          [
-              tf.cast(tf.expand_dims(atom_numbers, 2), tf.float32), radial_sym,
-              angular_sym
-          ],
-          axis=2)
-    return graph
-
-  def distance_matrix(self, coordinates, flags):
-    """ Generate distance matrix """
-    max_atoms = self.max_atoms
-    tensor1 = tf.stack([coordinates] * max_atoms, axis=1)
-    tensor2 = tf.stack([coordinates] * max_atoms, axis=2)
-
-    # Calculate pairwise distance
-    d = tf.sqrt(tf.reduce_sum(tf.square(tensor1 - tensor2), axis=3))
-    # Masking for valid atom index
-    d = d * flags
-    return d
-
-  def distance_cutoff(self, d, cutoff, flags):
-    """ Generate distance matrix with trainable cutoff """
-    # Cutoff with threshold Rc
-    d_flag = flags * tf.sign(cutoff - d)
-    d_flag = tf.nn.relu(d_flag)
-    d_flag = d_flag * tf.expand_dims(
-        tf.expand_dims((1 - tf.eye(self.max_atoms)), 0), -1)
-    d = 0.5 * (tf.cos(np.pi * d / cutoff) + 1)
-    return d * d_flag
-
-  def radial_symmetry(self, d_cutoff, d, atom_numbers):
-    """ Radial Symmetry Function """
-    embedding = tf.eye(np.max(self.atom_cases) + 1)
-    atom_numbers_embedded = tf.nn.embedding_lookup(embedding, atom_numbers)
-
-    Rs = np.linspace(0., self.radial_cutoff, self.radial_length)
-    ita = np.ones_like(Rs) * 3 / (Rs[1] - Rs[0])**2
-    Rs = tf.cast(np.reshape(Rs, (1, 1, 1, -1)), tf.float32)
-    ita = tf.cast(np.reshape(ita, (1, 1, 1, -1)), tf.float32)
-    length = ita.get_shape().as_list()[-1]
-
-    d_cutoff = tf.stack([d_cutoff] * length, axis=3)
-    d = tf.stack([d] * length, axis=3)
-
-    out = tf.exp(-ita * tf.square(d - Rs)) * d_cutoff
-    if self.atomic_number_differentiated:
-      out_tensors = []
-      for atom_type in self.atom_cases:
-        selected_atoms = tf.expand_dims(
-            tf.expand_dims(atom_numbers_embedded[:, :, atom_type], axis=1),
-            axis=3)
-        out_tensors.append(tf.reduce_sum(out * selected_atoms, axis=2))
-      return tf.concat(out_tensors, axis=2)
-    else:
-      return tf.reduce_sum(out, axis=2)
-
-  def angular_symmetry(self, d_cutoff, d, atom_numbers, coordinates):
-    """ Angular Symmetry Function """
-
-    max_atoms = self.max_atoms
-    embedding = tf.eye(np.max(self.atom_cases) + 1)
-    atom_numbers_embedded = tf.nn.embedding_lookup(embedding, atom_numbers)
-
-    Rs = np.linspace(0., self.angular_cutoff, self.angular_length)
-    ita = 3 / (Rs[1] - Rs[0])**2
-    thetas = np.linspace(0., np.pi, self.angular_length)
-    zeta = float(self.angular_length**2)
-
-    ita, zeta, Rs, thetas = np.meshgrid(ita, zeta, Rs, thetas)
-    zeta = tf.cast(np.reshape(zeta, (1, 1, 1, 1, -1)), tf.float32)
-    ita = tf.cast(np.reshape(ita, (1, 1, 1, 1, -1)), tf.float32)
-    Rs = tf.cast(np.reshape(Rs, (1, 1, 1, 1, -1)), tf.float32)
-    thetas = tf.cast(np.reshape(thetas, (1, 1, 1, 1, -1)), tf.float32)
-    length = zeta.get_shape().as_list()[-1]
-
-    vector_distances = tf.stack([coordinates] * max_atoms, 1) - tf.stack(
-        [coordinates] * max_atoms, 2)
-    R_ij = tf.stack([d] * max_atoms, axis=3)
-    R_ik = tf.stack([d] * max_atoms, axis=2)
-    f_R_ij = tf.stack([d_cutoff] * max_atoms, axis=3)
-    f_R_ik = tf.stack([d_cutoff] * max_atoms, axis=2)
-
-    # Define angle theta = arccos(R_ij(Vector) dot R_ik(Vector)/R_ij(distance)/R_ik(distance))
-    vector_mul = tf.reduce_sum(tf.stack([vector_distances] * max_atoms, axis=3) * \
-                               tf.stack([vector_distances] * max_atoms, axis=2), axis=4)
-    vector_mul = vector_mul * tf.sign(f_R_ij) * tf.sign(f_R_ik)
-    theta = tf.acos(tf.math.divide(vector_mul, R_ij * R_ik + 1e-5))
-
-    R_ij = tf.stack([R_ij] * length, axis=4)
-    R_ik = tf.stack([R_ik] * length, axis=4)
-    f_R_ij = tf.stack([f_R_ij] * length, axis=4)
-    f_R_ik = tf.stack([f_R_ik] * length, axis=4)
-    theta = tf.stack([theta] * length, axis=4)
-
-    out_tensor = tf.pow((1. + tf.cos(theta - thetas)) / 2., zeta) * \
-                 tf.exp(-ita * tf.square((R_ij + R_ik) / 2. - Rs)) * f_R_ij * f_R_ik * 2
-
-    if self.atomic_number_differentiated:
-      out_tensors = []
-      for id_j, atom_type_j in enumerate(self.atom_cases):
-        for atom_type_k in self.atom_cases[id_j:]:
-          selected_atoms = tf.stack([atom_numbers_embedded[:, :, atom_type_j]] * max_atoms, axis=2) * \
-                           tf.stack([atom_numbers_embedded[:, :, atom_type_k]] * max_atoms, axis=1)
-          selected_atoms = tf.expand_dims(
-              tf.expand_dims(selected_atoms, axis=1), axis=4)
-          out_tensors.append(
-              tf.reduce_sum(out_tensor * selected_atoms, axis=(2, 3)))
-      return tf.concat(out_tensors, axis=2)
-    else:
-      return tf.reduce_sum(out_tensor, axis=(2, 3))
-
-  def get_num_feats(self):
-    n_feat = self.outputs.get_shape().as_list()[-1]
-    return n_feat
-=======
 # class ANITransformer(Transformer):
 #   """Performs transform from 3D coordinates to ANI symmetry functions
 
@@ -2372,7 +2175,6 @@
 #   def get_num_feats(self):
 #     n_feat = self.outputs.get_shape().as_list()[-1]
 #     return n_feat
->>>>>>> 2313f885
 
 
 class FeaturizationTransformer(Transformer):
