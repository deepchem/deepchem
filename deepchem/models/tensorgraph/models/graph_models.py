--- conflicted
+++ resolved
@@ -7,11 +7,7 @@
 from deepchem.models.tensorgraph.graph_layers import WeaveLayer, WeaveGather, \
     Combine_AP, Separate_AP, DTNNEmbedding, DTNNStep, DTNNGather, DAGLayer, DAGGather, DTNNExtract
 from deepchem.models.tensorgraph.layers import Dense, Concat, SoftMax, SoftMaxCrossEntropy, GraphConv, BatchNorm, \
-<<<<<<< HEAD
-    GraphPool, GraphGather, WeightedError, BatchNormalization, Stack
-=======
-    GraphPool, GraphGather, WeightedError, Dropout, BatchNormalization
->>>>>>> e5475d1c
+    GraphPool, GraphGather, WeightedError, Dropout, BatchNormalization, Stack
 from deepchem.models.tensorgraph.layers import L2Loss, Label, Weights, Feature
 from deepchem.models.tensorgraph.tensor_graph import TensorGraph
 from deepchem.trans import undo_transforms
