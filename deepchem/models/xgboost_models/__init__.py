<<<<<<< HEAD
"""
Scikit-learn wrapper interface of xgboost
"""

import numpy as np
import os
import logging
from deepchem.models import Model
from deepchem.models.sklearn_models import SklearnModel
from deepchem.utils.data_utils import load_from_disk
from deepchem.utils.data_utils import save_to_disk
from sklearn.model_selection import train_test_split, GridSearchCV
import tempfile

logger = logging.getLogger(__name__)


class XGBoostModel(SklearnModel):
  """
  Abstract base class for XGBoost model.
  """

  def __init__(self, model_instance=None, model_dir=None, **kwargs):
    """Abstract class for XGBoost models.

    Parameters
    ----------
    model_instance: object
      Scikit-learn wrapper interface of xgboost
    model_dir: str
      Path to directory where model will be stored.
    """
    if model_dir is not None:
      if not os.path.exists(model_dir):
        os.makedirs(model_dir)
    else:
      model_dir = tempfile.mkdtemp()
    self.model_dir = model_dir
    self.model_instance = model_instance
    self.model_class = model_instance.__class__

    if 'early_stopping_rounds' in kwargs:
      self.early_stopping_rounds = kwargs['early_stopping_rounds']
    else:
      self.early_stopping_rounds = 50

  def fit(self, dataset, **kwargs):
    """
    Fits XGBoost model to data.
    """
    X = dataset.X
    y = np.squeeze(dataset.y)
    w = np.squeeze(dataset.w)
    seed = self.model_instance.random_state
    import xgboost as xgb
    if isinstance(self.model_instance, xgb.XGBClassifier):
      xgb_metric = "auc"
      sklearn_metric = "roc_auc"
      stratify = y
    elif isinstance(self.model_instance, xgb.XGBRegressor):
      xgb_metric = "mae"
      sklearn_metric = "neg_mean_absolute_error"
      stratify = None
    best_param = self._search_param(sklearn_metric, X, y)
    # update model with best param
    self.model_instance = self.model_class(**best_param)

    # Find optimal n_estimators based on original learning_rate
    # and early_stopping_rounds
    X_train, X_test, y_train, y_test = train_test_split(
        X, y, test_size=0.2, random_state=seed, stratify=stratify)

    self.model_instance.fit(
        X_train,
        y_train,
        early_stopping_rounds=self.early_stopping_rounds,
        eval_metric=xgb_metric,
        eval_set=[(X_train, y_train), (X_test, y_test)])

    # Since test size is 20%, when retrain model to whole data, expect
    # n_estimator increased to 1/0.8 = 1.25 time.
    estimated_best_round = np.round(self.model_instance.best_ntree_limit * 1.25)
    self.model_instance.n_estimators = np.int64(estimated_best_round)
    self.model_instance.fit(X, y, eval_metric=xgb_metric)

  def _search_param(self, metric, X, y):
    '''
    Find best potential parameters set using few n_estimators
    '''

    # Make sure user specified params are in the grid.

    def unique_not_none(values):
      return list(np.unique([x for x in values if x is not None]))

    max_depth_grid = unique_not_none([self.model_instance.max_depth, 5, 7])
    colsample_bytree_grid = unique_not_none(
        [self.model_instance.colsample_bytree, 0.66, 0.9])
    reg_lambda_grid = unique_not_none([self.model_instance.reg_lambda, 1, 5])
    learning_rate = 0.3
    if self.model_instance.learning_rate is not None:
      learning_rate = max(learning_rate, self.model_instance.learning_rate)
    n_estimators = 60
    if self.model_instance.n_estimators is not None:
      n_estimators = min(n_estimators, self.model_instance.n_estimators)
    param_grid = {
        'max_depth': max_depth_grid,
        'learning_rate': [learning_rate],
        'n_estimators': [n_estimators],
        'gamma': [self.model_instance.gamma],
        'min_child_weight': [self.model_instance.min_child_weight],
        'max_delta_step': [self.model_instance.max_delta_step],
        'subsample': [self.model_instance.subsample],
        'colsample_bytree': colsample_bytree_grid,
        'colsample_bylevel': [self.model_instance.colsample_bylevel],
        'reg_alpha': [self.model_instance.reg_alpha],
        'reg_lambda': reg_lambda_grid,
        'scale_pos_weight': [self.model_instance.scale_pos_weight],
        'base_score': [self.model_instance.base_score],
        'seed': [self.model_instance.random_state]
    }
    grid_search = GridSearchCV(
        self.model_instance, param_grid, cv=2, refit=False, scoring=metric)
    grid_search.fit(X, y)
    best_params = grid_search.best_params_
    # Change params back original params
    best_params['learning_rate'] = self.model_instance.learning_rate
    best_params['n_estimators'] = self.model_instance.n_estimators
    return best_params
=======
# flake8: noqa
from deepchem.models.xgboost_models.xgboost_model import XGBoostModel
>>>>>>> 3d257a0c
<|MERGE_RESOLUTION|>--- conflicted
+++ resolved
@@ -1,134 +1,2 @@
-<<<<<<< HEAD
-"""
-Scikit-learn wrapper interface of xgboost
-"""
-
-import numpy as np
-import os
-import logging
-from deepchem.models import Model
-from deepchem.models.sklearn_models import SklearnModel
-from deepchem.utils.data_utils import load_from_disk
-from deepchem.utils.data_utils import save_to_disk
-from sklearn.model_selection import train_test_split, GridSearchCV
-import tempfile
-
-logger = logging.getLogger(__name__)
-
-
-class XGBoostModel(SklearnModel):
-  """
-  Abstract base class for XGBoost model.
-  """
-
-  def __init__(self, model_instance=None, model_dir=None, **kwargs):
-    """Abstract class for XGBoost models.
-
-    Parameters
-    ----------
-    model_instance: object
-      Scikit-learn wrapper interface of xgboost
-    model_dir: str
-      Path to directory where model will be stored.
-    """
-    if model_dir is not None:
-      if not os.path.exists(model_dir):
-        os.makedirs(model_dir)
-    else:
-      model_dir = tempfile.mkdtemp()
-    self.model_dir = model_dir
-    self.model_instance = model_instance
-    self.model_class = model_instance.__class__
-
-    if 'early_stopping_rounds' in kwargs:
-      self.early_stopping_rounds = kwargs['early_stopping_rounds']
-    else:
-      self.early_stopping_rounds = 50
-
-  def fit(self, dataset, **kwargs):
-    """
-    Fits XGBoost model to data.
-    """
-    X = dataset.X
-    y = np.squeeze(dataset.y)
-    w = np.squeeze(dataset.w)
-    seed = self.model_instance.random_state
-    import xgboost as xgb
-    if isinstance(self.model_instance, xgb.XGBClassifier):
-      xgb_metric = "auc"
-      sklearn_metric = "roc_auc"
-      stratify = y
-    elif isinstance(self.model_instance, xgb.XGBRegressor):
-      xgb_metric = "mae"
-      sklearn_metric = "neg_mean_absolute_error"
-      stratify = None
-    best_param = self._search_param(sklearn_metric, X, y)
-    # update model with best param
-    self.model_instance = self.model_class(**best_param)
-
-    # Find optimal n_estimators based on original learning_rate
-    # and early_stopping_rounds
-    X_train, X_test, y_train, y_test = train_test_split(
-        X, y, test_size=0.2, random_state=seed, stratify=stratify)
-
-    self.model_instance.fit(
-        X_train,
-        y_train,
-        early_stopping_rounds=self.early_stopping_rounds,
-        eval_metric=xgb_metric,
-        eval_set=[(X_train, y_train), (X_test, y_test)])
-
-    # Since test size is 20%, when retrain model to whole data, expect
-    # n_estimator increased to 1/0.8 = 1.25 time.
-    estimated_best_round = np.round(self.model_instance.best_ntree_limit * 1.25)
-    self.model_instance.n_estimators = np.int64(estimated_best_round)
-    self.model_instance.fit(X, y, eval_metric=xgb_metric)
-
-  def _search_param(self, metric, X, y):
-    '''
-    Find best potential parameters set using few n_estimators
-    '''
-
-    # Make sure user specified params are in the grid.
-
-    def unique_not_none(values):
-      return list(np.unique([x for x in values if x is not None]))
-
-    max_depth_grid = unique_not_none([self.model_instance.max_depth, 5, 7])
-    colsample_bytree_grid = unique_not_none(
-        [self.model_instance.colsample_bytree, 0.66, 0.9])
-    reg_lambda_grid = unique_not_none([self.model_instance.reg_lambda, 1, 5])
-    learning_rate = 0.3
-    if self.model_instance.learning_rate is not None:
-      learning_rate = max(learning_rate, self.model_instance.learning_rate)
-    n_estimators = 60
-    if self.model_instance.n_estimators is not None:
-      n_estimators = min(n_estimators, self.model_instance.n_estimators)
-    param_grid = {
-        'max_depth': max_depth_grid,
-        'learning_rate': [learning_rate],
-        'n_estimators': [n_estimators],
-        'gamma': [self.model_instance.gamma],
-        'min_child_weight': [self.model_instance.min_child_weight],
-        'max_delta_step': [self.model_instance.max_delta_step],
-        'subsample': [self.model_instance.subsample],
-        'colsample_bytree': colsample_bytree_grid,
-        'colsample_bylevel': [self.model_instance.colsample_bylevel],
-        'reg_alpha': [self.model_instance.reg_alpha],
-        'reg_lambda': reg_lambda_grid,
-        'scale_pos_weight': [self.model_instance.scale_pos_weight],
-        'base_score': [self.model_instance.base_score],
-        'seed': [self.model_instance.random_state]
-    }
-    grid_search = GridSearchCV(
-        self.model_instance, param_grid, cv=2, refit=False, scoring=metric)
-    grid_search.fit(X, y)
-    best_params = grid_search.best_params_
-    # Change params back original params
-    best_params['learning_rate'] = self.model_instance.learning_rate
-    best_params['n_estimators'] = self.model_instance.n_estimators
-    return best_params
-=======
 # flake8: noqa
-from deepchem.models.xgboost_models.xgboost_model import XGBoostModel
->>>>>>> 3d257a0c
+from deepchem.models.xgboost_models.xgboost_model import XGBoostModel