--- conflicted
+++ resolved
@@ -142,10 +142,7 @@
     - name: Install DeepChem
       id: install
       shell: bash -l {0}
-<<<<<<< HEAD
       run: uv pip install --system -e .
-=======
-      run: pip install -e .
     - name: Doctest Linux
       if: ${{ (runner.os == 'Linux') && always() }}
       shell: bash -l {0}
@@ -155,7 +152,6 @@
       # Seperate test avoiding Jax in windows since Jax is not supported in Windows
       shell: bash -l {0}
       run: DGLBACKEND=pytorch pytest -v --doctest-modules deepchem/models/torch_models/antibody_modeling.py deepchem/models/torch_models/chemberta.py deepchem/models/torch_models/hf_models.py deepchem/models/torch_models/molformer.py deepchem/models/torch_models/oneformer.py deepchem/models/torch_models/prot_bert.py --doctest-continue-on-failure
->>>>>>> f03bc1db
     - name: PyTest
       if: ${{ (success() || failure()) && (steps.install.outcome == 'failure' || steps.install.outcome == 'success') }}
       shell: bash -l {0}
